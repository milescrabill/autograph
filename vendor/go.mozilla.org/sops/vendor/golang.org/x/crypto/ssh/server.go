--- conflicted
+++ resolved
@@ -252,17 +252,6 @@
 		return fmt.Errorf("ssh: remote address %v is not an TCP address when checking source-address match", addr)
 	}
 
-<<<<<<< HEAD
-	if allowedIP := net.ParseIP(sourceAddr); allowedIP != nil {
-		if allowedIP.Equal(tcpAddr.IP) {
-			return nil
-		}
-	} else {
-		_, ipNet, err := net.ParseCIDR(sourceAddr)
-		if err != nil {
-			return fmt.Errorf("ssh: error parsing source-address restriction %q: %v", sourceAddr, err)
-		}
-=======
 	for _, sourceAddr := range strings.Split(sourceAddrs, ",") {
 		if allowedIP := net.ParseIP(sourceAddr); allowedIP != nil {
 			if allowedIP.Equal(tcpAddr.IP) {
@@ -273,7 +262,6 @@
 			if err != nil {
 				return fmt.Errorf("ssh: error parsing source-address restriction %q: %v", sourceAddr, err)
 			}
->>>>>>> 45247285
 
 			if ipNet.Contains(tcpAddr.IP) {
 				return nil
