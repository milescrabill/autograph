// Code generated by private/model/cli/gen-api/main.go. DO NOT EDIT.

package route53domains

import (
	"github.com/aws/aws-sdk-go/aws"
	"github.com/aws/aws-sdk-go/aws/client"
	"github.com/aws/aws-sdk-go/aws/client/metadata"
	"github.com/aws/aws-sdk-go/aws/request"
	"github.com/aws/aws-sdk-go/aws/signer/v4"
	"github.com/aws/aws-sdk-go/private/protocol/jsonrpc"
)

<<<<<<< HEAD
// Route53Domains is a client for Amazon Route 53 Domains.
// The service client's operations are safe to be used concurrently.
// It is not safe to mutate any of the client's properties though.
// Please also see https://docs.aws.amazon.com/goto/WebAPI/route53domains-2014-05-15
=======
// Route53Domains provides the API operation methods for making requests to
// Amazon Route 53 Domains. See this package's package overview docs
// for details on the service.
//
// Route53Domains methods are safe to use concurrently. It is not safe to
// modify mutate any of the struct's properties though.
>>>>>>> 45247285
type Route53Domains struct {
	*client.Client
}

// Used for custom client initialization logic
var initClient func(*client.Client)

// Used for custom request initialization logic
var initRequest func(*request.Request)

// Service information constants
const (
	ServiceName = "route53domains" // Service endpoint prefix API calls made to.
	EndpointsID = ServiceName      // Service ID for Regions and Endpoints metadata.
)

// New creates a new instance of the Route53Domains client with a session.
// If additional configuration is needed for the client instance use the optional
// aws.Config parameter to add your extra config.
//
// Example:
//     // Create a Route53Domains client from just a session.
//     svc := route53domains.New(mySession)
//
//     // Create a Route53Domains client with additional configuration
//     svc := route53domains.New(mySession, aws.NewConfig().WithRegion("us-west-2"))
func New(p client.ConfigProvider, cfgs ...*aws.Config) *Route53Domains {
	c := p.ClientConfig(EndpointsID, cfgs...)
	return newClient(*c.Config, c.Handlers, c.Endpoint, c.SigningRegion, c.SigningName)
}

// newClient creates, initializes and returns a new service client instance.
func newClient(cfg aws.Config, handlers request.Handlers, endpoint, signingRegion, signingName string) *Route53Domains {
	svc := &Route53Domains{
		Client: client.New(
			cfg,
			metadata.ClientInfo{
				ServiceName:   ServiceName,
				SigningName:   signingName,
				SigningRegion: signingRegion,
				Endpoint:      endpoint,
				APIVersion:    "2014-05-15",
				JSONVersion:   "1.1",
				TargetPrefix:  "Route53Domains_v20140515",
			},
			handlers,
		),
	}

	// Handlers
	svc.Handlers.Sign.PushBackNamed(v4.SignRequestHandler)
	svc.Handlers.Build.PushBackNamed(jsonrpc.BuildHandler)
	svc.Handlers.Unmarshal.PushBackNamed(jsonrpc.UnmarshalHandler)
	svc.Handlers.UnmarshalMeta.PushBackNamed(jsonrpc.UnmarshalMetaHandler)
	svc.Handlers.UnmarshalError.PushBackNamed(jsonrpc.UnmarshalErrorHandler)

	// Run custom client initialization if present
	if initClient != nil {
		initClient(svc.Client)
	}

	return svc
}

// newRequest creates a new request for a Route53Domains operation and runs any
// custom request initialization.
func (c *Route53Domains) newRequest(op *request.Operation, params, data interface{}) *request.Request {
	req := c.NewRequest(op, params, data)

	// Run custom request initialization if present
	if initRequest != nil {
		initRequest(req)
	}

	return req
}<|MERGE_RESOLUTION|>--- conflicted
+++ resolved
@@ -11,19 +11,12 @@
 	"github.com/aws/aws-sdk-go/private/protocol/jsonrpc"
 )
 
-<<<<<<< HEAD
-// Route53Domains is a client for Amazon Route 53 Domains.
-// The service client's operations are safe to be used concurrently.
-// It is not safe to mutate any of the client's properties though.
-// Please also see https://docs.aws.amazon.com/goto/WebAPI/route53domains-2014-05-15
-=======
 // Route53Domains provides the API operation methods for making requests to
 // Amazon Route 53 Domains. See this package's package overview docs
 // for details on the service.
 //
 // Route53Domains methods are safe to use concurrently. It is not safe to
 // modify mutate any of the struct's properties though.
->>>>>>> 45247285
 type Route53Domains struct {
 	*client.Client
 }
