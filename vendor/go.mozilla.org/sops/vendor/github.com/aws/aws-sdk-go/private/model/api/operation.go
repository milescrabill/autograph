--- conflicted
+++ resolved
@@ -124,12 +124,7 @@
 	req = c.newRequest(op, input, output){{ if eq .OutputRef.Shape.Placeholder true }}
 	req.Handlers.Unmarshal.Remove({{ .API.ProtocolPackage }}.UnmarshalHandler)
 	req.Handlers.Unmarshal.PushBackNamed(protocol.UnmarshalDiscardBodyHandler){{ end }}
-<<<<<<< HEAD
-	{{ if eq .AuthType "none" }}req.Config.Credentials = credentials.AnonymousCredentials
-	{{ end -}}
-=======
 	{{ if ne .AuthType "" }}{{ .GetSigner }}{{ end -}}
->>>>>>> 45247285
 	return
 }
 
