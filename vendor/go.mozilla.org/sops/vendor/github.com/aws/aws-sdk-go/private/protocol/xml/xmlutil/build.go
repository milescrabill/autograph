--- conflicted
+++ resolved
@@ -130,10 +130,6 @@
 		if field.Tag.Get("ignore") != "" {
 			continue
 		}
-<<<<<<< HEAD
-
-=======
->>>>>>> 45247285
 
 		mTag := field.Tag
 		if mTag.Get("location") != "" { // skip non-body members
