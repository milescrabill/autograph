--- conflicted
+++ resolved
@@ -1,24 +1,5 @@
 {
   "version": "2.0",
-<<<<<<< HEAD
-  "service": "<p>Amazon EC2 Systems Manager is a collection of capabilities that helps you automate management tasks such as collecting system inventory, applying operating system (OS) patches, automating the creation of Amazon Machine Images (AMIs), and configuring operating systems (OSs) and applications at scale. Systems Manager works with managed instances: Amazon EC2 instances and servers or virtual machines (VMs) in your on-premises environment that are configured for Systems Manager. </p> <p>This references is intended to be used with the EC2 Systems Manager User Guide (<a href=\"http://docs.aws.amazon.com/AWSEC2/latest/UserGuide/systems-manager.html\">Linux</a>) (<a href=\"http://docs.aws.amazon.com/AWSEC2/latest/WindowsGuide/systems-manager.html\">Windows</a>).</p> <p>To get started, verify prerequisites and configure managed instances (<a href=\"http://docs.aws.amazon.com/AWSEC2/latest/UserGuide/systems-manager-prereqs.html\">Linux</a>) (<a href=\"http://docs.aws.amazon.com/AWSEC2/latest/WindowsGuide/systems-manager-prereqs.html\">Windows</a>).</p>",
-  "operations": {
-    "AddTagsToResource": "<p>Adds or overwrites one or more tags for the specified resource. Tags are metadata that you assign to your managed instances. Tags enable you to categorize your managed instances in different ways, for example, by purpose, owner, or environment. Each tag consists of a key and an optional value, both of which you define. For example, you could define a set of tags for your account's managed instances that helps you track each instance's owner and stack level. For example: Key=Owner and Value=DbAdmin, SysAdmin, or Dev. Or Key=Stack and Value=Production, Pre-Production, or Test. Each resource can have a maximum of 10 tags. </p> <p>We recommend that you devise a set of tag keys that meets your needs for each resource type. Using a consistent set of tag keys makes it easier for you to manage your resources. You can search and filter the resources based on the tags you add. Tags don't have any semantic meaning to Amazon EC2 and are interpreted strictly as a string of characters. </p> <p>For more information about tags, see <a href=\"http://docs.aws.amazon.com/AWSEC2/latest/UserGuide/Using_Tags.html\">Tagging Your Amazon EC2 Resources</a> in the Amazon EC2 User Guide. </p>",
-    "CancelCommand": "<p>Attempts to cancel the command specified by the Command ID. There is no guarantee that the command will be terminated and the underlying process stopped.</p>",
-    "CreateActivation": "<p>Registers your on-premises server or virtual machine with Amazon EC2 so that you can manage these resources using Run Command. An on-premises server or virtual machine that has been registered with EC2 is called a managed instance. For more information about activations, see <a href=\"http://docs.aws.amazon.com/AWSEC2/latest/UserGuide/managed-instances.html\">Setting Up Managed Instances (Linux)</a> or <a href=\"http://docs.aws.amazon.com/AWSEC2/latest/WindowsGuide/managed-instances.html\">Setting Up Managed Instances (Windows)</a> in the Amazon EC2 User Guide. </p>",
-    "CreateAssociation": "<p>Associates the specified SSM document with the specified instances or targets.</p> <p>When you associate an SSM document with one or more instances using instance IDs or tags, the SSM agent running on the instance processes the document and configures the instance as specified.</p> <p>If you associate a document with an instance that already has an associated document, the system throws the AssociationAlreadyExists exception.</p>",
-    "CreateAssociationBatch": "<p>Associates the specified SSM document with the specified instances or targets.</p> <p>When you associate an SSM document with one or more instances using instance IDs or tags, the SSM agent running on the instance processes the document and configures the instance as specified.</p> <p>If you associate a document with an instance that already has an associated document, the system throws the AssociationAlreadyExists exception.</p>",
-    "CreateDocument": "<p>Creates an SSM document.</p> <p>After you create an SSM document, you can use CreateAssociation to associate it with one or more running instances.</p>",
-    "CreateMaintenanceWindow": "<p>Creates a new Maintenance Window.</p>",
-    "CreatePatchBaseline": "<p>Creates a patch baseline.</p>",
-    "DeleteActivation": "<p>Deletes an activation. You are not required to delete an activation. If you delete an activation, you can no longer use it to register additional managed instances. Deleting an activation does not de-register managed instances. You must manually de-register managed instances.</p>",
-    "DeleteAssociation": "<p>Disassociates the specified SSM document from the specified instance.</p> <p>When you disassociate an SSM document from an instance, it does not change the configuration of the instance. To change the configuration state of an instance after you disassociate a document, you must create a new document with the desired configuration and associate it with the instance.</p>",
-    "DeleteDocument": "<p>Deletes the SSM document and all instance associations to the document.</p> <p>Before you delete the SSM document, we recommend that you use DeleteAssociation to disassociate all instances that are associated with the document.</p>",
-    "DeleteMaintenanceWindow": "<p>Deletes a Maintenance Window.</p>",
-    "DeleteParameter": "<p>Delete a parameter from the system.</p>",
-    "DeletePatchBaseline": "<p>Deletes a patch baseline.</p>",
-    "DeregisterManagedInstance": "<p>Removes the server or virtual machine from the list of registered servers. You can reregister the instance again at any time. If you don’t plan to use Run Command on the server, we suggest uninstalling the SSM agent first.</p>",
-=======
   "service": "<fullname>Amazon EC2 Systems Manager</fullname> <p>Amazon EC2 Systems Manager is a collection of capabilities that helps you automate management tasks such as collecting system inventory, applying operating system (OS) patches, automating the creation of Amazon Machine Images (AMIs), and configuring operating systems (OSs) and applications at scale. Systems Manager lets you remotely and securely manage the configuration of your managed instances. A <i>managed instance</i> is any Amazon EC2 instance or on-premises machine in your hybrid environment that has been configured for Systems Manager.</p> <p>This reference is intended to be used with the <a href=\"http://docs.aws.amazon.com/systems-manager/latest/userguide/\">Amazon EC2 Systems Manager User Guide</a>.</p> <p>To get started, verify prerequisites and configure managed instances. For more information, see <a href=\"http://docs.aws.amazon.com/systems-manager/latest/userguide/systems-manager-prereqs.html\">Systems Manager Prerequisites</a>.</p>",
   "operations": {
     "AddTagsToResource": "<p>Adds or overwrites one or more tags for the specified resource. Tags are metadata that you assign to your managed instances. Tags enable you to categorize your managed instances in different ways, for example, by purpose, owner, or environment. Each tag consists of a key and an optional value, both of which you define. For example, you could define a set of tags for your account's managed instances that helps you track each instance's owner and stack level. For example: Key=Owner and Value=DbAdmin, SysAdmin, or Dev. Or Key=Stack and Value=Production, Pre-Production, or Test. Each resource can have a maximum of 10 tags. </p> <p>We recommend that you devise a set of tag keys that meets your needs for each resource type. Using a consistent set of tag keys makes it easier for you to manage your resources. You can search and filter the resources based on the tags you add. Tags don't have any semantic meaning to Amazon EC2 and are interpreted strictly as a string of characters. </p> <p>For more information about tags, see <a href=\"http://docs.aws.amazon.com/AWSEC2/latest/UserGuide/Using_Tags.html\">Tagging Your Amazon EC2 Resources</a> in the <i>Amazon EC2 User Guide</i>.</p>",
@@ -36,22 +17,10 @@
     "DeleteParameter": "<p>Delete a parameter from the system.</p>",
     "DeletePatchBaseline": "<p>Deletes a patch baseline.</p>",
     "DeregisterManagedInstance": "<p>Removes the server or virtual machine from the list of registered servers. You can reregister the instance again at any time. If you don’t plan to use Run Command on the server, we suggest uninstalling the SSM Agent first.</p>",
->>>>>>> 45247285
     "DeregisterPatchBaselineForPatchGroup": "<p>Removes a patch group from a patch baseline.</p>",
     "DeregisterTargetFromMaintenanceWindow": "<p>Removes a target from a Maintenance Window.</p>",
     "DeregisterTaskFromMaintenanceWindow": "<p>Removes a task from a Maintenance Window.</p>",
     "DescribeActivations": "<p>Details about the activation, including: the date and time the activation was created, the expiration date, the IAM role assigned to the instances in the activation, and the number of instances activated by this registration.</p>",
-<<<<<<< HEAD
-    "DescribeAssociation": "<p>Describes the associations for the specified SSM document or instance.</p>",
-    "DescribeAutomationExecutions": "<p>Provides details about all active and terminated Automation executions.</p>",
-    "DescribeAvailablePatches": "<p>Lists all patches that could possibly be included in a patch baseline.</p>",
-    "DescribeDocument": "<p>Describes the specified SSM document.</p>",
-    "DescribeDocumentPermission": "<p>Describes the permissions for an SSM document. If you created the document, you are the owner. If a document is shared, it can either be shared privately (by specifying a user’s AWS account ID) or publicly (<i>All</i>). </p>",
-    "DescribeEffectiveInstanceAssociations": "<p>All associations for the instance(s).</p>",
-    "DescribeEffectivePatchesForPatchBaseline": "<p>Retrieves the current effective patches (the patch and the approval state) for the specified patch baseline.</p>",
-    "DescribeInstanceAssociationsStatus": "<p>The status of the associations for the instance(s).</p>",
-    "DescribeInstanceInformation": "<p>Describes one or more of your instances. You can use this to get information about instances like the operating system platform, the SSM agent version (Linux), status etc. If you specify one or more instance IDs, it returns information for those instances. If you do not specify instance IDs, it returns information for all your instances. If you specify an instance ID that is not valid or an instance that you do not own, you receive an error. </p>",
-=======
     "DescribeAssociation": "<p>Describes the associations for the specified Systems Manager document or instance.</p>",
     "DescribeAutomationExecutions": "<p>Provides details about all active and terminated Automation executions.</p>",
     "DescribeAvailablePatches": "<p>Lists all patches that could possibly be included in a patch baseline.</p>",
@@ -61,7 +30,6 @@
     "DescribeEffectivePatchesForPatchBaseline": "<p>Retrieves the current effective patches (the patch and the approval state) for the specified patch baseline.</p>",
     "DescribeInstanceAssociationsStatus": "<p>The status of the associations for the instance(s).</p>",
     "DescribeInstanceInformation": "<p>Describes one or more of your instances. You can use this to get information about instances like the operating system platform, the SSM Agent version (Linux), status etc. If you specify one or more instance IDs, it returns information for those instances. If you do not specify instance IDs, it returns information for all your instances. If you specify an instance ID that is not valid or an instance that you do not own, you receive an error. </p>",
->>>>>>> 45247285
     "DescribeInstancePatchStates": "<p>Retrieves the high-level patch state of one or more instances.</p>",
     "DescribeInstancePatchStatesForPatchGroup": "<p>Retrieves the high-level patch state for the instances in the specified patch group.</p>",
     "DescribeInstancePatches": "<p>Retrieves information about the patches on the specified instance and their state relative to the patch baseline being used for the instance.</p>",
@@ -86,28 +54,17 @@
     "GetMaintenanceWindowExecution": "<p>Retrieves details about a specific task executed as part of a Maintenance Window execution.</p>",
     "GetMaintenanceWindowExecutionTask": "<p>Retrieves the details about a specific task executed as part of a Maintenance Window execution.</p>",
     "GetParameterHistory": "<p>Query a list of all parameters used by the AWS account.</p>",
-<<<<<<< HEAD
-    "GetParameters": "<p>Get a list of parameters used by the AWS account.&gt;</p>",
-    "GetPatchBaseline": "<p>Retrieves information about a patch baseline.</p>",
-    "GetPatchBaselineForPatchGroup": "<p>Retrieves the patch baseline that should be used for the specified patch group.</p>",
-    "ListAssociations": "<p>Lists the associations for the specified SSM document or instance.</p>",
-=======
     "GetParameters": "<p>Get details of a parameter.</p>",
     "GetPatchBaseline": "<p>Retrieves information about a patch baseline.</p>",
     "GetPatchBaselineForPatchGroup": "<p>Retrieves the patch baseline that should be used for the specified patch group.</p>",
     "ListAssociations": "<p>Lists the associations for the specified Systems Manager document or instance.</p>",
->>>>>>> 45247285
     "ListCommandInvocations": "<p>An invocation is copy of a command sent to a specific instance. A command can apply to one or more instances. A command invocation applies to one instance. For example, if a user executes SendCommand against three instances, then a command invocation is created for each requested instance ID. ListCommandInvocations provide status about command execution.</p>",
     "ListCommands": "<p>Lists the commands requested by users of the AWS account.</p>",
     "ListDocumentVersions": "<p>List all versions for a document.</p>",
     "ListDocuments": "<p>Describes one or more of your SSM documents.</p>",
     "ListInventoryEntries": "<p>A list of inventory items returned by the request.</p>",
     "ListTagsForResource": "<p>Returns a list of the tags assigned to the specified resource.</p>",
-<<<<<<< HEAD
-    "ModifyDocumentPermission": "<p>Share a document publicly or privately. If you share a document privately, you must specify the AWS user account IDs for those people who can use the document. If you share a document publicly, you must specify <i>All</i> as the account ID.</p>",
-=======
     "ModifyDocumentPermission": "<p>Shares a Systems Manager document publicly or privately. If you share a document privately, you must specify the AWS user account IDs for those people who can use the document. If you share a document publicly, you must specify <i>All</i> as the account ID.</p>",
->>>>>>> 45247285
     "PutInventory": "<p>Bulk update custom inventory items on one more instance. The request adds an inventory item, if it doesn't already exist, or updates an inventory item, if it does exist.</p>",
     "PutParameter": "<p>Add one or more paramaters to the system.</p>",
     "RegisterDefaultPatchBaseline": "<p>Defines the default patch baseline.</p>",
@@ -119,11 +76,7 @@
     "StartAutomationExecution": "<p>Initiates execution of an Automation document.</p>",
     "StopAutomationExecution": "<p>Stop an Automation that is currently executing.</p>",
     "UpdateAssociation": "<p>Updates an association. You can only update the document version, schedule, parameters, and Amazon S3 output of an association.</p>",
-<<<<<<< HEAD
-    "UpdateAssociationStatus": "<p>Updates the status of the SSM document associated with the specified instance.</p>",
-=======
     "UpdateAssociationStatus": "<p>Updates the status of the Systems Manager document associated with the specified instance.</p>",
->>>>>>> 45247285
     "UpdateDocument": "<p>The document you want to update.</p>",
     "UpdateDocumentDefaultVersion": "<p>Set the default version of a document. </p>",
     "UpdateMaintenanceWindow": "<p>Updates an existing Maintenance Window. Only specified parameters are modified.</p>",
@@ -504,15 +457,9 @@
         "DocumentVersionInfo$IsDefaultVersion": "<p>An identifier for the default version of the document.</p>",
         "GetParameterHistoryRequest$WithDecryption": "<p>Return decrypted values for secure string parameters. This flag is ignored for String and StringList parameter types.</p>",
         "GetParametersRequest$WithDecryption": "<p>Return decrypted secure string value. Return decrypted values for secure string parameters. This flag is ignored for String and StringList parameter types.</p>",
-<<<<<<< HEAD
-        "InstanceInformation$IsLatestVersion": "<p>Indicates whether latest version of the SSM agent is running on your instance. </p>",
-        "ListCommandInvocationsRequest$Details": "<p>(Optional) If set this returns the response of the command executions and any command output. By default this is set to False. </p>",
-        "PutParameterRequest$Overwrite": "<p>Overwrite an existing parameter.</p>"
-=======
         "InstanceInformation$IsLatestVersion": "<p>Indicates whether latest version of the SSM Agent is running on your instance. </p>",
         "ListCommandInvocationsRequest$Details": "<p>(Optional) If set this returns the response of the command executions and any command output. By default this is set to False. </p>",
         "PutParameterRequest$Overwrite": "<p>Overwrite an existing parameter. If not specified, will default to \"false\".</p>"
->>>>>>> 45247285
       }
     },
     "CancelCommandRequest": {
@@ -626,11 +573,7 @@
       "base": null,
       "refs": {
         "CommandPlugin$Name": "<p>The name of the plugin. Must be one of the following: aws:updateAgent, aws:domainjoin, aws:applications, aws:runPowerShellScript, aws:psmodule, aws:cloudWatch, aws:runShellScript, or aws:updateSSMAgent. </p>",
-<<<<<<< HEAD
-        "GetCommandInvocationRequest$PluginName": "<p>(Optional) The name of the plugin for which you want detailed results. If the SSM document contains only one plugin, the name can be omitted and the details will be returned.</p>",
-=======
         "GetCommandInvocationRequest$PluginName": "<p>(Optional) The name of the plugin for which you want detailed results. If the document contains only one plugin, the name can be omitted and the details will be returned.</p>",
->>>>>>> 45247285
         "GetCommandInvocationResult$PluginName": "<p>The name of the plugin for which you want detailed results. For example, aws:RunShellScript is a plugin.</p>"
       }
     },
@@ -775,11 +718,7 @@
         "CommandInvocation$RequestedDateTime": "<p>The time and date the request was sent to this instance.</p>",
         "CommandPlugin$ResponseStartDateTime": "<p>The time the plugin started executing. </p>",
         "CommandPlugin$ResponseFinishDateTime": "<p>The time the plugin stopped executing. Could stop prematurely if, for example, a cancel command was sent. </p>",
-<<<<<<< HEAD
-        "DocumentDescription$CreatedDate": "<p> The date when the SSM document was created. </p>",
-=======
         "DocumentDescription$CreatedDate": "<p> The date when the document was created.</p>",
->>>>>>> 45247285
         "DocumentVersionInfo$CreatedDate": "<p>The date the document was created.</p>",
         "GetMaintenanceWindowExecutionResult$StartTime": "<p>The time the Maintenance Window started executing.</p>",
         "GetMaintenanceWindowExecutionResult$EndTime": "<p>The time the Maintenance Window finished executing.</p>",
@@ -1049,7 +988,6 @@
     "DescribeInstancePatchStatesForPatchGroupResult": {
       "base": null,
       "refs": {
-<<<<<<< HEAD
       }
     },
     "DescribeInstancePatchStatesRequest": {
@@ -1186,12 +1124,12 @@
         "DocumentIdentifier$Name": "<p>The name of the SSM document.</p>",
         "GetDocumentRequest$Name": "<p>The name of the SSM document.</p>",
         "GetDocumentResult$Name": "<p>The name of the SSM document.</p>",
-        "SendCommandRequest$DocumentName": "<p>Required. The name of the SSM document to execute. This can be an SSM public document or a custom document.</p>",
+        "SendCommandRequest$DocumentName": "<p>Required. The name of the Systems Manager document to execute. This can be a public document or a custom document.</p>",
         "StartAutomationExecutionRequest$DocumentName": "<p>The name of the Automation document to use for this execution.</p>"
       }
     },
     "DocumentAlreadyExists": {
-      "base": "<p>The specified SSM document already exists.</p>",
+      "base": "<p>The specified document already exists.</p>",
       "refs": {
       }
     },
@@ -1213,7 +1151,7 @@
     "DocumentDescription": {
       "base": "<p> Describes an SSM document. </p>",
       "refs": {
-        "CreateDocumentResult$DocumentDescription": "<p>Information about the SSM document.</p>",
+        "CreateDocumentResult$DocumentDescription": "<p>Information about the Systems Manager document.</p>",
         "DescribeDocumentResult$Document": "<p>Information about the SSM document.</p>",
         "UpdateDocumentResult$DocumentDescription": "<p>A description of the document that was updated.</p>"
       }
@@ -1280,18 +1218,18 @@
         "AssociationDescription$Name": "<p>The name of the SSM document.</p>",
         "AutomationExecution$DocumentName": "<p>The name of the Automation document used during the execution.</p>",
         "AutomationExecutionMetadata$DocumentName": "<p>The name of the Automation document used during execution.</p>",
-        "Command$DocumentName": "<p>The name of the SSM document requested for execution.</p>",
+        "Command$DocumentName": "<p>The name of the document requested for execution.</p>",
         "CommandInvocation$DocumentName": "<p>The document name that was requested for execution.</p>",
         "CreateAssociationBatchRequestEntry$Name": "<p> The name of the configuration document. </p>",
-        "CreateAssociationRequest$Name": "<p>The name of the SSM document.</p>",
-        "CreateDocumentRequest$Name": "<p>A name for the SSM document.</p>",
-        "DeleteAssociationRequest$Name": "<p>The name of the SSM document.</p>",
-        "DeleteDocumentRequest$Name": "<p>The name of the SSM document.</p>",
+        "CreateAssociationRequest$Name": "<p>The name of the Systems Manager document.</p>",
+        "CreateDocumentRequest$Name": "<p>A name for the Systems Manager document.</p>",
+        "DeleteAssociationRequest$Name": "<p>The name of the Systems Manager document.</p>",
+        "DeleteDocumentRequest$Name": "<p>The name of the document.</p>",
         "DescribeAssociationRequest$Name": "<p>The name of the SSM document.</p>",
         "DescribeDocumentPermissionRequest$Name": "<p>The name of the document for which you are the owner.</p>",
         "DocumentDefaultVersionDescription$Name": "<p>The name of the document.</p>",
         "DocumentVersionInfo$Name": "<p>The document name.</p>",
-        "GetCommandInvocationResult$DocumentName": "<p>The name of the SSM document that was executed. For example, AWS-RunShellScript is an SSM document.</p>",
+        "GetCommandInvocationResult$DocumentName": "<p>The name of the document that was executed. For example, AWS-RunShellScript.</p>",
         "InstanceAssociationStatusInfo$Name": "<p>The name of the association.</p>",
         "ListDocumentVersionsRequest$Name": "<p>The name of the document about which you want version information.</p>",
         "ModifyDocumentPermissionRequest$Name": "<p>The name of the document that you want to share.</p>",
@@ -1308,7 +1246,7 @@
       }
     },
     "DocumentParameter": {
-      "base": "<p>Parameters specified in the SSM document that execute on the server when the command is run. </p>",
+      "base": "<p>Parameters specified in a System Manager document that execute on the server when the command is run. </p>",
       "refs": {
         "DocumentParameterList$member": null
       }
@@ -1360,14 +1298,11 @@
       "refs": {
         "DocumentDescription$SchemaVersion": "<p>The schema version.</p>",
         "DocumentIdentifier$SchemaVersion": "<p>The schema version.</p>"
-=======
->>>>>>> 45247285
-      }
-    },
-    "DescribeInstancePatchStatesRequest": {
-      "base": null,
-      "refs": {
-<<<<<<< HEAD
+      }
+    },
+    "DocumentSha1": {
+      "base": null,
+      "refs": {
         "DocumentDescription$Sha1": "<p>The SHA1 hash of the document, which you can use for verification purposes.</p>"
       }
     },
@@ -1930,7 +1865,7 @@
       }
     },
     "InvalidDocumentContent": {
-      "base": "<p>The content for the SSM document is not valid.</p>",
+      "base": "<p>The content for the document is not valid.</p>",
       "refs": {
       }
     },
@@ -1965,7 +1900,7 @@
       }
     },
     "InvalidInstanceId": {
-      "base": "<p>The following problems can cause this exception:</p> <p>You do not have permission to access the instance.</p> <p>The SSM agent is not running. On managed instances and Linux instances, verify that the SSM agent is running. On EC2 Windows instances, verify that the EC2Config service is running.</p> <p>The SSM agent or EC2Config service is not registered to the SSM endpoint. Try reinstalling the SSM agent or EC2Config service.</p> <p>The instance is not in valid state. Valid states are: Running, Pending, Stopped, Stopping. Invalid states are: Shutting-down and Terminated.</p>",
+      "base": "<p>The following problems can cause this exception:</p> <p>You do not have permission to access the instance.</p> <p>The SSM Agent is not running. On managed instances and Linux instances, verify that the SSM Agent is running. On EC2 Windows instances, verify that the EC2Config service is running.</p> <p>The SSM Agent or EC2Config service is not registered to the SSM endpoint. Try reinstalling the SSM Agent or EC2Config service.</p> <p>The instance is not in valid state. Valid states are: Running, Pending, Stopped, Stopping. Invalid states are: Shutting-down and Terminated.</p>",
       "refs": {
       }
     },
@@ -2035,7 +1970,7 @@
       }
     },
     "InvalidRole": {
-      "base": "<p>The role name can't contain invalid characters. Also verify that you specified an IAM role for notifications that includes the required trust policy. For information about configuring the IAM role for Run Command notifications, see <a href=\"http://docs.aws.amazon.com/AWSEC2/latest/UserGuide/rc-sns.html\">Getting Amazon SNS Notifications When a Command Changes Status</a> in the <i>Amazon Elastic Compute Cloud User Guide </i>.</p>",
+      "base": "<p>The role name can't contain invalid characters. Also verify that you specified an IAM role for notifications that includes the required trust policy. For information about configuring the IAM role for Run Command notifications, see <a href=\"http://docs.aws.amazon.com/systems-manager/latest/userguide/rc-sns-notifications.html\">Configuring Amazon SNS Notifications for Run Command</a> in the <i>Amazon EC2 Systems Manager User Guide</i>.</p>",
       "refs": {
       }
     },
@@ -2713,9 +2648,29 @@
         "UpdateManagedInstanceRoleRequest$InstanceId": "<p>The ID of the managed instance where you want to update the role.</p>"
       }
     },
+    "MaxConcurrency": {
+      "base": null,
+      "refs": {
+        "Command$MaxConcurrency": "<p>The maximum number of instances that are allowed to execute the command at the same time. You can specify a number of instances, such as 10, or a percentage of instances, such as 10%. The default value is 50. For more information about how to use <code>MaxConcurrency</code>, see <a href=\"http://docs.aws.amazon.com/systems-manager/latest/userguide/run-command.html\">Executing a Command Using Systems Manager Run Command</a>.</p>",
+        "GetMaintenanceWindowExecutionTaskResult$MaxConcurrency": "<p>The defined maximum number of task executions that could be run in parallel.</p>",
+        "MaintenanceWindowTask$MaxConcurrency": "<p>The maximum number of targets this task can be run for in parallel.</p>",
+        "RegisterTaskWithMaintenanceWindowRequest$MaxConcurrency": "<p>The maximum number of targets this task can be run for in parallel.</p>",
+        "SendCommandRequest$MaxConcurrency": "<p>(Optional) The maximum number of instances that are allowed to execute the command at the same time. You can specify a number such as “10” or a percentage such as “10%”. The default value is 50. For more information about how to use <code>MaxConcurrency</code>, see <a href=\"http://docs.aws.amazon.com/systems-manager/latest/userguide/run-command.html\">Executing a Command Using Systems Manager Run Command</a>.</p>"
+      }
+    },
     "MaxDocumentSizeExceeded": {
-      "base": "<p>The size limit of an SSM document is 64 KB.</p>",
-      "refs": {
+      "base": "<p>The size limit of a document is 64 KB.</p>",
+      "refs": {
+      }
+    },
+    "MaxErrors": {
+      "base": null,
+      "refs": {
+        "Command$MaxErrors": "<p>The maximum number of errors allowed before the system stops sending the command to additional targets. You can specify a number of errors, such as 10, or a percentage or errors, such as 10%. The default value is 50. For more information about how to use <code>MaxErrors</code>, see <a href=\"http://docs.aws.amazon.com/systems-manager/latest/userguide/run-command.html\">Executing a Command Using Systems Manager Run Command</a>.</p>",
+        "GetMaintenanceWindowExecutionTaskResult$MaxErrors": "<p>The defined maximum number of task execution errors allowed before scheduling of the task execution would have been stopped.</p>",
+        "MaintenanceWindowTask$MaxErrors": "<p>The maximum number of errors allowed before this task stops being scheduled.</p>",
+        "RegisterTaskWithMaintenanceWindowRequest$MaxErrors": "<p>The maximum number of errors allowed before this task stops being scheduled.</p>",
+        "SendCommandRequest$MaxErrors": "<p>The maximum number of errors allowed without the command failing. When the command fails one more time beyond the value of <code>MaxErrors</code>, the systems stops sending the command to additional targets. You can specify a number like “10” or a percentage like “10%”. The default value is 50. For more information about how to use <code>MaxErrors</code>, see <a href=\"http://docs.aws.amazon.com/systems-manager/latest/userguide/run-command.html\">Executing a Command Using Systems Manager Run Command</a>.</p>"
       }
     },
     "MaxResults": {
@@ -2740,431 +2695,16 @@
       }
     },
     "ModifyDocumentPermissionRequest": {
-=======
-      }
-    },
-    "DescribeInstancePatchStatesResult": {
->>>>>>> 45247285
-      "base": null,
-      "refs": {
-      }
-    },
-<<<<<<< HEAD
+      "base": null,
+      "refs": {
+      }
+    },
     "ModifyDocumentPermissionResponse": {
-=======
-    "DescribeInstancePatchesRequest": {
->>>>>>> 45247285
-      "base": null,
-      "refs": {
-      }
-    },
-<<<<<<< HEAD
+      "base": null,
+      "refs": {
+      }
+    },
     "NextToken": {
-=======
-    "DescribeInstancePatchesResult": {
-      "base": null,
-      "refs": {
-      }
-    },
-    "DescribeMaintenanceWindowExecutionTaskInvocationsRequest": {
-      "base": null,
-      "refs": {
-      }
-    },
-    "DescribeMaintenanceWindowExecutionTaskInvocationsResult": {
-      "base": null,
-      "refs": {
-      }
-    },
-    "DescribeMaintenanceWindowExecutionTasksRequest": {
-      "base": null,
-      "refs": {
-      }
-    },
-    "DescribeMaintenanceWindowExecutionTasksResult": {
-      "base": null,
-      "refs": {
-      }
-    },
-    "DescribeMaintenanceWindowExecutionsRequest": {
-      "base": null,
-      "refs": {
-      }
-    },
-    "DescribeMaintenanceWindowExecutionsResult": {
-      "base": null,
-      "refs": {
-      }
-    },
-    "DescribeMaintenanceWindowTargetsRequest": {
-      "base": null,
-      "refs": {
-      }
-    },
-    "DescribeMaintenanceWindowTargetsResult": {
-      "base": null,
-      "refs": {
-      }
-    },
-    "DescribeMaintenanceWindowTasksRequest": {
-      "base": null,
-      "refs": {
-      }
-    },
-    "DescribeMaintenanceWindowTasksResult": {
-      "base": null,
-      "refs": {
-      }
-    },
-    "DescribeMaintenanceWindowsRequest": {
-      "base": null,
-      "refs": {
-      }
-    },
-    "DescribeMaintenanceWindowsResult": {
-      "base": null,
-      "refs": {
-      }
-    },
-    "DescribeParametersRequest": {
-      "base": null,
-      "refs": {
-      }
-    },
-    "DescribeParametersResult": {
-      "base": null,
-      "refs": {
-      }
-    },
-    "DescribePatchBaselinesRequest": {
-      "base": null,
-      "refs": {
-      }
-    },
-    "DescribePatchBaselinesResult": {
-      "base": null,
-      "refs": {
-      }
-    },
-    "DescribePatchGroupStateRequest": {
-      "base": null,
-      "refs": {
-      }
-    },
-    "DescribePatchGroupStateResult": {
-      "base": null,
-      "refs": {
-      }
-    },
-    "DescribePatchGroupsRequest": {
-      "base": null,
-      "refs": {
-      }
-    },
-    "DescribePatchGroupsResult": {
-      "base": null,
-      "refs": {
-      }
-    },
-    "DescriptionInDocument": {
-      "base": null,
-      "refs": {
-        "DocumentDescription$Description": "<p> A description of the document. </p>"
-      }
-    },
-    "DocumentARN": {
-      "base": null,
-      "refs": {
-        "DescribeDocumentRequest$Name": "<p>The name of the SSM document.</p>",
-        "DocumentDescription$Name": "<p>The name of the SSM document.</p>",
-        "DocumentIdentifier$Name": "<p>The name of the SSM document.</p>",
-        "GetDocumentRequest$Name": "<p>The name of the SSM document.</p>",
-        "GetDocumentResult$Name": "<p>The name of the SSM document.</p>",
-        "SendCommandRequest$DocumentName": "<p>Required. The name of the Systems Manager document to execute. This can be a public document or a custom document.</p>",
-        "StartAutomationExecutionRequest$DocumentName": "<p>The name of the Automation document to use for this execution.</p>"
-      }
-    },
-    "DocumentAlreadyExists": {
-      "base": "<p>The specified document already exists.</p>",
-      "refs": {
-      }
-    },
-    "DocumentContent": {
-      "base": null,
-      "refs": {
-        "CreateDocumentRequest$Content": "<p>A valid JSON string.</p>",
-        "GetDocumentResult$Content": "<p>The contents of the SSM document.</p>",
-        "InstanceAssociation$Content": "<p>The content of the association document for the instance(s).</p>",
-        "UpdateDocumentRequest$Content": "<p>The content in a document that you want to update.</p>"
-      }
-    },
-    "DocumentDefaultVersionDescription": {
-      "base": "<p>A default version of a document.</p>",
-      "refs": {
-        "UpdateDocumentDefaultVersionResult$Description": "<p>The description of a custom document that you want to set as the default version.</p>"
-      }
-    },
-    "DocumentDescription": {
-      "base": "<p> Describes an SSM document. </p>",
-      "refs": {
-        "CreateDocumentResult$DocumentDescription": "<p>Information about the Systems Manager document.</p>",
-        "DescribeDocumentResult$Document": "<p>Information about the SSM document.</p>",
-        "UpdateDocumentResult$DocumentDescription": "<p>A description of the document that was updated.</p>"
-      }
-    },
-    "DocumentFilter": {
-      "base": "<p>Describes a filter.</p>",
-      "refs": {
-        "DocumentFilterList$member": null
-      }
-    },
-    "DocumentFilterKey": {
-      "base": null,
-      "refs": {
-        "DocumentFilter$key": "<p>The name of the filter.</p>"
-      }
-    },
-    "DocumentFilterList": {
-      "base": null,
-      "refs": {
-        "ListDocumentsRequest$DocumentFilterList": "<p>One or more filters. Use a filter to return a more specific list of results.</p>"
-      }
-    },
-    "DocumentFilterValue": {
-      "base": null,
-      "refs": {
-        "DocumentFilter$value": "<p>The value of the filter.</p>"
-      }
-    },
-    "DocumentHash": {
-      "base": null,
-      "refs": {
-        "DocumentDescription$Hash": "<p>The Sha256 or Sha1 hash created by the system when the document was created. </p> <note> <p>Sha1 hashes have been deprecated.</p> </note>",
-        "SendCommandRequest$DocumentHash": "<p>The Sha256 or Sha1 hash created by the system when the document was created. </p> <note> <p>Sha1 hashes have been deprecated.</p> </note>"
-      }
-    },
-    "DocumentHashType": {
-      "base": null,
-      "refs": {
-        "DocumentDescription$HashType": "<p>Sha256 or Sha1.</p> <note> <p>Sha1 hashes have been deprecated.</p> </note>",
-        "SendCommandRequest$DocumentHashType": "<p>Sha256 or Sha1.</p> <note> <p>Sha1 hashes have been deprecated.</p> </note>"
-      }
-    },
-    "DocumentIdentifier": {
-      "base": "<p>Describes the name of an SSM document.</p>",
-      "refs": {
-        "DocumentIdentifierList$member": null
-      }
-    },
-    "DocumentIdentifierList": {
-      "base": null,
-      "refs": {
-        "ListDocumentsResult$DocumentIdentifiers": "<p>The names of the SSM documents.</p>"
-      }
-    },
-    "DocumentLimitExceeded": {
-      "base": "<p>You can have at most 200 active SSM documents.</p>",
-      "refs": {
-      }
-    },
-    "DocumentName": {
-      "base": null,
-      "refs": {
-        "Association$Name": "<p>The name of the SSM document.</p>",
-        "AssociationDescription$Name": "<p>The name of the SSM document.</p>",
-        "AutomationExecution$DocumentName": "<p>The name of the Automation document used during the execution.</p>",
-        "AutomationExecutionMetadata$DocumentName": "<p>The name of the Automation document used during execution.</p>",
-        "Command$DocumentName": "<p>The name of the document requested for execution.</p>",
-        "CommandInvocation$DocumentName": "<p>The document name that was requested for execution.</p>",
-        "CreateAssociationBatchRequestEntry$Name": "<p> The name of the configuration document. </p>",
-        "CreateAssociationRequest$Name": "<p>The name of the Systems Manager document.</p>",
-        "CreateDocumentRequest$Name": "<p>A name for the Systems Manager document.</p>",
-        "DeleteAssociationRequest$Name": "<p>The name of the Systems Manager document.</p>",
-        "DeleteDocumentRequest$Name": "<p>The name of the document.</p>",
-        "DescribeAssociationRequest$Name": "<p>The name of the SSM document.</p>",
-        "DescribeDocumentPermissionRequest$Name": "<p>The name of the document for which you are the owner.</p>",
-        "DocumentDefaultVersionDescription$Name": "<p>The name of the document.</p>",
-        "DocumentVersionInfo$Name": "<p>The document name.</p>",
-        "GetCommandInvocationResult$DocumentName": "<p>The name of the document that was executed. For example, AWS-RunShellScript.</p>",
-        "InstanceAssociationStatusInfo$Name": "<p>The name of the association.</p>",
-        "ListDocumentVersionsRequest$Name": "<p>The name of the document about which you want version information.</p>",
-        "ModifyDocumentPermissionRequest$Name": "<p>The name of the document that you want to share.</p>",
-        "UpdateAssociationStatusRequest$Name": "<p>The name of the SSM document.</p>",
-        "UpdateDocumentDefaultVersionRequest$Name": "<p>The name of a custom document that you want to set as the default version.</p>",
-        "UpdateDocumentRequest$Name": "<p>The name of the document that you want to update.</p>"
-      }
-    },
-    "DocumentOwner": {
-      "base": null,
-      "refs": {
-        "DocumentDescription$Owner": "<p>The AWS user account of the person who created the document.</p>",
-        "DocumentIdentifier$Owner": "<p>The AWS user account of the person who created the document.</p>"
-      }
-    },
-    "DocumentParameter": {
-      "base": "<p>Parameters specified in a System Manager document that execute on the server when the command is run. </p>",
-      "refs": {
-        "DocumentParameterList$member": null
-      }
-    },
-    "DocumentParameterDefaultValue": {
-      "base": null,
-      "refs": {
-        "DocumentParameter$DefaultValue": "<p>If specified, the default values for the parameters. Parameters without a default value are required. Parameters with a default value are optional.</p>"
-      }
-    },
-    "DocumentParameterDescrption": {
-      "base": null,
-      "refs": {
-        "DocumentParameter$Description": "<p>A description of what the parameter does, how to use it, the default value, and whether or not the parameter is optional.</p>"
-      }
-    },
-    "DocumentParameterList": {
-      "base": null,
-      "refs": {
-        "DocumentDescription$Parameters": "<p>A description of the parameters for a document.</p>"
-      }
-    },
-    "DocumentParameterName": {
-      "base": null,
-      "refs": {
-        "DocumentParameter$Name": "<p>The name of the parameter.</p>"
-      }
-    },
-    "DocumentParameterType": {
-      "base": null,
-      "refs": {
-        "DocumentParameter$Type": "<p>The type of parameter. The type can be either “String” or “StringList”.</p>"
-      }
-    },
-    "DocumentPermissionLimit": {
-      "base": "<p>The document cannot be shared with more AWS user accounts. You can share a document with a maximum of 20 accounts. You can publicly share up to five documents. If you need to increase this limit, contact AWS Support.</p>",
-      "refs": {
-      }
-    },
-    "DocumentPermissionType": {
-      "base": null,
-      "refs": {
-        "DescribeDocumentPermissionRequest$PermissionType": "<p>The permission type for the document. The permission type can be <i>Share</i>.</p>",
-        "ModifyDocumentPermissionRequest$PermissionType": "<p>The permission type for the document. The permission type can be <i>Share</i>.</p>"
-      }
-    },
-    "DocumentSchemaVersion": {
-      "base": null,
-      "refs": {
-        "DocumentDescription$SchemaVersion": "<p>The schema version.</p>",
-        "DocumentIdentifier$SchemaVersion": "<p>The schema version.</p>"
-      }
-    },
-    "DocumentSha1": {
-      "base": null,
-      "refs": {
-        "DocumentDescription$Sha1": "<p>The SHA1 hash of the document, which you can use for verification purposes.</p>"
-      }
-    },
-    "DocumentStatus": {
-      "base": null,
-      "refs": {
-        "DocumentDescription$Status": "<p>The status of the SSM document.</p>"
-      }
-    },
-    "DocumentType": {
-      "base": null,
-      "refs": {
-        "CreateDocumentRequest$DocumentType": "<p>The type of document to create. Valid document types include: Policy, Automation, and Command.</p>",
-        "DocumentDescription$DocumentType": "<p>The type of document. </p>",
-        "DocumentIdentifier$DocumentType": "<p>The document type.</p>",
-        "GetDocumentResult$DocumentType": "<p>The document type.</p>"
-      }
-    },
-    "DocumentVersion": {
-      "base": null,
-      "refs": {
-        "Association$DocumentVersion": "<p>The version of the document used in the association.</p>",
-        "AssociationDescription$DocumentVersion": "<p>The document version.</p>",
-        "AutomationExecution$DocumentVersion": "<p>The version of the document to use during execution.</p>",
-        "AutomationExecutionMetadata$DocumentVersion": "<p>The document version used during the execution.</p>",
-        "CreateAssociationBatchRequestEntry$DocumentVersion": "<p>The document version.</p>",
-        "CreateAssociationRequest$DocumentVersion": "<p>The document version you want to associate with the target(s). Can be a specific version or the default version.</p>",
-        "DescribeDocumentRequest$DocumentVersion": "<p>The document version for which you want information. Can be a specific version or the default version.</p>",
-        "DocumentDefaultVersionDescription$DefaultVersion": "<p>The default version of the document.</p>",
-        "DocumentDescription$DocumentVersion": "<p>The document version.</p>",
-        "DocumentDescription$LatestVersion": "<p>The latest version of the document.</p>",
-        "DocumentDescription$DefaultVersion": "<p>The default version.</p>",
-        "DocumentIdentifier$DocumentVersion": "<p>The document version.</p>",
-        "DocumentVersionInfo$DocumentVersion": "<p>The document version.</p>",
-        "GetDocumentRequest$DocumentVersion": "<p>The document version for which you want information.</p>",
-        "GetDocumentResult$DocumentVersion": "<p>The document version.</p>",
-        "InstanceAssociationStatusInfo$DocumentVersion": "<p>The association document verions.</p>",
-        "StartAutomationExecutionRequest$DocumentVersion": "<p>The version of the Automation document to use for this execution.</p>",
-        "UpdateAssociationRequest$DocumentVersion": "<p>The document version you want update for the association. </p>",
-        "UpdateDocumentRequest$DocumentVersion": "<p>The version of the document that you want to update.</p>"
-      }
-    },
-    "DocumentVersionInfo": {
-      "base": "<p>Version information about the document.</p>",
-      "refs": {
-        "DocumentVersionList$member": null
-      }
-    },
-    "DocumentVersionLimitExceeded": {
-      "base": "<p>The document has too many versions. Delete one or more document versions and try again.</p>",
-      "refs": {
-      }
-    },
-    "DocumentVersionList": {
-      "base": null,
-      "refs": {
-        "ListDocumentVersionsResult$DocumentVersions": "<p>The document versions.</p>"
-      }
-    },
-    "DocumentVersionNumber": {
-      "base": null,
-      "refs": {
-        "UpdateDocumentDefaultVersionRequest$DocumentVersion": "<p>The version of a custom document that you want to set as the default version.</p>"
-      }
-    },
-    "DoesNotExistException": {
-      "base": "<p>Error returned when the ID specified for a resource (e.g. a Maintenance Window) doesn’t exist.</p>",
-      "refs": {
-      }
-    },
-    "DuplicateDocumentContent": {
-      "base": "<p>The content of the association document matches another document. Change the content of the document and try again.</p>",
-      "refs": {
-      }
-    },
-    "DuplicateInstanceId": {
-      "base": "<p>You cannot specify an instance ID in more than one association.</p>",
-      "refs": {
-      }
-    },
-    "EffectiveInstanceAssociationMaxResults": {
-      "base": null,
-      "refs": {
-        "DescribeEffectiveInstanceAssociationsRequest$MaxResults": "<p>The maximum number of items to return for this call. The call also returns a token that you can specify in a subsequent call to get the next set of results.</p>"
-      }
-    },
-    "EffectivePatch": {
-      "base": "<p>The EffectivePatch structure defines metadata about a patch along with the approval state of the patch in a particular patch baseline. The approval state includes information about whether the patch is currently approved, due to be approved by a rule, explicitly approved, or explicitly rejected and the date the patch was or will be approved.</p>",
-      "refs": {
-        "EffectivePatchList$member": null
-      }
-    },
-    "EffectivePatchList": {
-      "base": null,
-      "refs": {
-        "DescribeEffectivePatchesForPatchBaselineResult$EffectivePatches": "<p>An array of patches and patch status.</p>"
-      }
-    },
-    "ErrorCount": {
-      "base": null,
-      "refs": {
-        "Command$ErrorCount": "<p>The number of targets for which the status is <code>Failed</code> or <code>Execution Timed Out</code>.</p>"
-      }
-    },
-    "ExpirationDate": {
->>>>>>> 45247285
       "base": null,
       "refs": {
         "DescribeActivationsRequest$NextToken": "<p>A token to start the list. Use this token to get the next set of results. </p>",
@@ -3225,7 +2765,6 @@
         "ListInventoryEntriesResult$NextToken": "<p>The token to use when requesting the next set of items. If there are no additional items to return, the string is empty.</p>"
       }
     },
-<<<<<<< HEAD
     "NormalStringMap": {
       "base": null,
       "refs": {
@@ -3253,1300 +2792,11 @@
       }
     },
     "NotificationEventList": {
-=======
-    "FailedCreateAssociation": {
-      "base": "<p>Describes a failed association.</p>",
-      "refs": {
-        "FailedCreateAssociationList$member": null
-      }
-    },
-    "FailedCreateAssociationList": {
-      "base": null,
-      "refs": {
-        "CreateAssociationBatchResult$Failed": "<p>Information about the associations that failed.</p>"
-      }
-    },
-    "Fault": {
-      "base": null,
-      "refs": {
-        "FailedCreateAssociation$Fault": "<p>The source of the failure.</p>"
-      }
-    },
-    "GetAutomationExecutionRequest": {
-      "base": null,
-      "refs": {
-      }
-    },
-    "GetAutomationExecutionResult": {
-      "base": null,
-      "refs": {
-      }
-    },
-    "GetCommandInvocationRequest": {
-      "base": null,
-      "refs": {
-      }
-    },
-    "GetCommandInvocationResult": {
-      "base": null,
-      "refs": {
-      }
-    },
-    "GetDefaultPatchBaselineRequest": {
-      "base": null,
-      "refs": {
-      }
-    },
-    "GetDefaultPatchBaselineResult": {
-      "base": null,
-      "refs": {
-      }
-    },
-    "GetDeployablePatchSnapshotForInstanceRequest": {
-      "base": null,
-      "refs": {
-      }
-    },
-    "GetDeployablePatchSnapshotForInstanceResult": {
-      "base": null,
-      "refs": {
-      }
-    },
-    "GetDocumentRequest": {
-      "base": null,
-      "refs": {
-      }
-    },
-    "GetDocumentResult": {
-      "base": null,
-      "refs": {
-      }
-    },
-    "GetInventoryRequest": {
-      "base": null,
-      "refs": {
-      }
-    },
-    "GetInventoryResult": {
-      "base": null,
-      "refs": {
-      }
-    },
-    "GetInventorySchemaMaxResults": {
-      "base": null,
-      "refs": {
-        "GetInventorySchemaRequest$MaxResults": "<p>The maximum number of items to return for this call. The call also returns a token that you can specify in a subsequent call to get the next set of results.</p>"
-      }
-    },
-    "GetInventorySchemaRequest": {
-      "base": null,
-      "refs": {
-      }
-    },
-    "GetInventorySchemaResult": {
-      "base": null,
-      "refs": {
-      }
-    },
-    "GetMaintenanceWindowExecutionRequest": {
-      "base": null,
-      "refs": {
-      }
-    },
-    "GetMaintenanceWindowExecutionResult": {
-      "base": null,
-      "refs": {
-      }
-    },
-    "GetMaintenanceWindowExecutionTaskRequest": {
-      "base": null,
-      "refs": {
-      }
-    },
-    "GetMaintenanceWindowExecutionTaskResult": {
-      "base": null,
-      "refs": {
-      }
-    },
-    "GetMaintenanceWindowRequest": {
-      "base": null,
-      "refs": {
-      }
-    },
-    "GetMaintenanceWindowResult": {
-      "base": null,
-      "refs": {
-      }
-    },
-    "GetParameterHistoryRequest": {
-      "base": null,
-      "refs": {
-      }
-    },
-    "GetParameterHistoryResult": {
-      "base": null,
-      "refs": {
-      }
-    },
-    "GetParametersRequest": {
-      "base": null,
-      "refs": {
-      }
-    },
-    "GetParametersResult": {
-      "base": null,
-      "refs": {
-      }
-    },
-    "GetPatchBaselineForPatchGroupRequest": {
-      "base": null,
-      "refs": {
-      }
-    },
-    "GetPatchBaselineForPatchGroupResult": {
-      "base": null,
-      "refs": {
-      }
-    },
-    "GetPatchBaselineRequest": {
-      "base": null,
-      "refs": {
-      }
-    },
-    "GetPatchBaselineResult": {
-      "base": null,
-      "refs": {
-      }
-    },
-    "IPAddress": {
-      "base": null,
-      "refs": {
-        "InstanceInformation$IPAddress": "<p>The IP address of the managed instance.</p>"
-      }
-    },
-    "IamRole": {
-      "base": null,
-      "refs": {
-        "Activation$IamRole": "<p>The Amazon Identity and Access Management (IAM) role to assign to the managed instance.</p>",
-        "CreateActivationRequest$IamRole": "<p>The Amazon Identity and Access Management (IAM) role that you want to assign to the managed instance. </p>",
-        "InstanceInformation$IamRole": "<p>The Amazon Identity and Access Management (IAM) role assigned to EC2 instances or managed instances. </p>",
-        "UpdateManagedInstanceRoleRequest$IamRole": "<p>The IAM role you want to assign or change.</p>"
-      }
-    },
-    "IdempotentParameterMismatch": {
-      "base": "<p>Error returned when an idempotent operation is retried and the parameters don’t match the original call to the API with the same idempotency token. </p>",
-      "refs": {
-      }
-    },
-    "InstanceAggregatedAssociationOverview": {
-      "base": "<p>Status information about the aggregated associations.</p>",
-      "refs": {
-        "InstanceInformation$AssociationOverview": "<p>Information about the association.</p>"
-      }
-    },
-    "InstanceAssociation": {
-      "base": "<p>One or more association documents on the instance. </p>",
-      "refs": {
-        "InstanceAssociationList$member": null
-      }
-    },
-    "InstanceAssociationExecutionSummary": {
-      "base": null,
-      "refs": {
-        "InstanceAssociationStatusInfo$ExecutionSummary": "<p>Summary information about association execution.</p>"
-      }
-    },
-    "InstanceAssociationList": {
-      "base": null,
-      "refs": {
-        "DescribeEffectiveInstanceAssociationsResult$Associations": "<p>The associations for the requested instance.</p>"
-      }
-    },
-    "InstanceAssociationOutputLocation": {
-      "base": "<p>An Amazon S3 bucket where you want to store the results of this request.</p>",
-      "refs": {
-        "AssociationDescription$OutputLocation": "<p>An Amazon S3 bucket where you want to store the output details of the request.</p>",
-        "CreateAssociationBatchRequestEntry$OutputLocation": "<p>An Amazon S3 bucket where you want to store the results of this request.</p>",
-        "CreateAssociationRequest$OutputLocation": "<p>An Amazon S3 bucket where you want to store the output details of the request. For example:</p> <p> <code>\"{ \\\"S3Location\\\": { \\\"OutputS3Region\\\": \\\"&lt;region&gt;\\\", \\\"OutputS3BucketName\\\": \\\"bucket name\\\", \\\"OutputS3KeyPrefix\\\": \\\"folder name\\\" } }\"</code> </p>",
-        "UpdateAssociationRequest$OutputLocation": "<p>An Amazon S3 bucket where you want to store the results of this request.</p> <p> <code>\"{ \\\"S3Location\\\": { \\\"OutputS3Region\\\": \\\"&lt;region&gt;\\\", \\\"OutputS3BucketName\\\": \\\"bucket name\\\", \\\"OutputS3KeyPrefix\\\": \\\"folder name\\\" } }\"</code> </p>"
-      }
-    },
-    "InstanceAssociationOutputUrl": {
-      "base": "<p>The URL of Amazon S3 bucket where you want to store the results of this request.</p>",
-      "refs": {
-        "InstanceAssociationStatusInfo$OutputUrl": "<p>A URL for an Amazon S3 bucket where you want to store the results of this request.</p>"
-      }
-    },
-    "InstanceAssociationStatusAggregatedCount": {
-      "base": null,
-      "refs": {
-        "InstanceAggregatedAssociationOverview$InstanceAssociationStatusAggregatedCount": "<p>The number of associations for the instance(s).</p>"
-      }
-    },
-    "InstanceAssociationStatusInfo": {
-      "base": "<p>Status information about the instance association.</p>",
-      "refs": {
-        "InstanceAssociationStatusInfos$member": null
-      }
-    },
-    "InstanceAssociationStatusInfos": {
-      "base": null,
-      "refs": {
-        "DescribeInstanceAssociationsStatusResult$InstanceAssociationStatusInfos": "<p>Status information about the association.</p>"
-      }
-    },
-    "InstanceCount": {
-      "base": null,
-      "refs": {
-        "AssociationStatusAggregatedCount$value": null,
-        "InstanceAssociationStatusAggregatedCount$value": null
-      }
-    },
-    "InstanceId": {
-      "base": null,
-      "refs": {
-        "Association$InstanceId": "<p>The ID of the instance.</p>",
-        "AssociationDescription$InstanceId": "<p>The ID of the instance.</p>",
-        "CommandInvocation$InstanceId": "<p>The instance ID in which this invocation was requested.</p>",
-        "CreateAssociationBatchRequestEntry$InstanceId": "<p> The ID of the instance. </p>",
-        "CreateAssociationRequest$InstanceId": "<p>The instance ID.</p>",
-        "DeleteAssociationRequest$InstanceId": "<p>The ID of the instance.</p>",
-        "DescribeAssociationRequest$InstanceId": "<p>The instance ID.</p>",
-        "DescribeEffectiveInstanceAssociationsRequest$InstanceId": "<p>The instance ID for which you want to view all associations.</p>",
-        "DescribeInstanceAssociationsStatusRequest$InstanceId": "<p>The instance IDs for which you want association status information.</p>",
-        "DescribeInstancePatchesRequest$InstanceId": "<p>The ID of the instance whose patch state information should be retrieved.</p>",
-        "GetCommandInvocationRequest$InstanceId": "<p>(Required) The ID of the managed instance targeted by the command. A managed instance can be an Amazon EC2 instance or an instance in your hybrid environment that is configured for Systems Manager.</p>",
-        "GetCommandInvocationResult$InstanceId": "<p>The ID of the managed instance targeted by the command. A managed instance can be an Amazon EC2 instance or an instance in your hybrid environment that is configured for Systems Manager.</p>",
-        "GetDeployablePatchSnapshotForInstanceRequest$InstanceId": "<p>The ID of the instance for which the appropriate patch snapshot should be retrieved.</p>",
-        "GetDeployablePatchSnapshotForInstanceResult$InstanceId": "<p>The ID of the instance.</p>",
-        "InstanceAssociation$InstanceId": "<p>The instance ID.</p>",
-        "InstanceAssociationStatusInfo$InstanceId": "<p>The instance ID where the association was created.</p>",
-        "InstanceIdList$member": null,
-        "InstanceInformation$InstanceId": "<p>The instance ID. </p>",
-        "InstancePatchState$InstanceId": "<p>The ID of the managed instance the high-level patch compliance information was collected for.</p>",
-        "ListCommandInvocationsRequest$InstanceId": "<p>(Optional) The command execution details for a specific instance ID.</p>",
-        "ListCommandsRequest$InstanceId": "<p>(Optional) Lists commands issued against this instance ID.</p>",
-        "ListInventoryEntriesRequest$InstanceId": "<p>The instance ID for which you want inventory information.</p>",
-        "ListInventoryEntriesResult$InstanceId": "<p>The instance ID targeted by the request to query inventory information.</p>",
-        "PutInventoryRequest$InstanceId": "<p>One or more instance IDs where you want to add or update inventory items.</p>",
-        "UpdateAssociationStatusRequest$InstanceId": "<p>The ID of the instance.</p>"
-      }
-    },
-    "InstanceIdList": {
-      "base": null,
-      "refs": {
-        "CancelCommandRequest$InstanceIds": "<p>(Optional) A list of instance IDs on which you want to cancel the command. If not provided, the command is canceled on every instance on which it was requested.</p>",
-        "Command$InstanceIds": "<p>The instance IDs against which this command was requested.</p>",
-        "DescribeInstancePatchStatesRequest$InstanceIds": "<p>The ID of the instance whose patch state information should be retrieved.</p>",
-        "SendCommandRequest$InstanceIds": "<p>Required. The instance IDs where the command should execute. You can specify a maximum of 50 IDs.</p>"
-      }
-    },
-    "InstanceInformation": {
-      "base": "<p>Describes a filter for a specific list of instances. </p>",
-      "refs": {
-        "InstanceInformationList$member": null
-      }
-    },
-    "InstanceInformationFilter": {
-      "base": "<p>Describes a filter for a specific list of instances. </p>",
-      "refs": {
-        "InstanceInformationFilterList$member": null
-      }
-    },
-    "InstanceInformationFilterKey": {
-      "base": null,
-      "refs": {
-        "InstanceInformationFilter$key": "<p>The name of the filter. </p>"
-      }
-    },
-    "InstanceInformationFilterList": {
-      "base": null,
-      "refs": {
-        "DescribeInstanceInformationRequest$InstanceInformationFilterList": "<p>One or more filters. Use a filter to return a more specific list of instances.</p>"
-      }
-    },
-    "InstanceInformationFilterValue": {
-      "base": null,
-      "refs": {
-        "InstanceInformationFilterValueSet$member": null
-      }
-    },
-    "InstanceInformationFilterValueSet": {
-      "base": null,
-      "refs": {
-        "InstanceInformationFilter$valueSet": "<p>The filter values.</p>",
-        "InstanceInformationStringFilter$Values": "<p>The filter values.</p>"
-      }
-    },
-    "InstanceInformationList": {
-      "base": null,
-      "refs": {
-        "DescribeInstanceInformationResult$InstanceInformationList": "<p>The instance information list.</p>"
-      }
-    },
-    "InstanceInformationStringFilter": {
-      "base": "<p>The filters to describe or get information about your managed instances.</p>",
-      "refs": {
-        "InstanceInformationStringFilterList$member": null
-      }
-    },
-    "InstanceInformationStringFilterKey": {
-      "base": null,
-      "refs": {
-        "InstanceInformationStringFilter$Key": "<p>The filter key name to describe your instances. For example:</p> <p>\"InstanceIds\"|\"AgentVersion\"|\"PingStatus\"|\"PlatformTypes\"|\"ActivationIds\"|\"IamRole\"|\"ResourceType\"|”AssociationStatus”|”Tag Key”</p>"
-      }
-    },
-    "InstanceInformationStringFilterList": {
-      "base": null,
-      "refs": {
-        "DescribeInstanceInformationRequest$Filters": "<p>One or more filters. Use a filter to return a more specific list of instances.</p>"
-      }
-    },
-    "InstancePatchState": {
-      "base": "<p>Defines the high-level patch compliance state for a managed instance, providing information about the number of installed, missing, not applicable, and failed patches along with metadata about the operation when this information was gathered for the instance.</p>",
-      "refs": {
-        "InstancePatchStateList$member": null,
-        "InstancePatchStatesList$member": null
-      }
-    },
-    "InstancePatchStateFilter": {
-      "base": "<p>Defines a filter used in DescribeInstancePatchStatesForPatchGroup used to scope down the information returned by the API.</p>",
-      "refs": {
-        "InstancePatchStateFilterList$member": null
-      }
-    },
-    "InstancePatchStateFilterKey": {
-      "base": null,
-      "refs": {
-        "InstancePatchStateFilter$Key": "<p>The key for the filter. Supported values are FailedCount, InstalledCount, InstalledOtherCount, MissingCount and NotApplicableCount.</p>"
-      }
-    },
-    "InstancePatchStateFilterList": {
-      "base": null,
-      "refs": {
-        "DescribeInstancePatchStatesForPatchGroupRequest$Filters": "<p>Each entry in the array is a structure containing:</p> <p>Key (string 1 ≤ length ≤ 200)</p> <p> Values (array containing a single string)</p> <p> Type (string “Equal”, “NotEqual”, “LessThan”, “GreaterThan”)</p>"
-      }
-    },
-    "InstancePatchStateFilterValue": {
-      "base": null,
-      "refs": {
-        "InstancePatchStateFilterValues$member": null
-      }
-    },
-    "InstancePatchStateFilterValues": {
-      "base": null,
-      "refs": {
-        "InstancePatchStateFilter$Values": "<p>The value for the filter, must be an integer greater than or equal to 0.</p>"
-      }
-    },
-    "InstancePatchStateList": {
-      "base": null,
-      "refs": {
-        "DescribeInstancePatchStatesResult$InstancePatchStates": "<p>The high-level patch state for the requested instances.</p>"
-      }
-    },
-    "InstancePatchStateOperatorType": {
-      "base": null,
-      "refs": {
-        "InstancePatchStateFilter$Type": "<p>The type of comparison that should be performed for the value: Equal, NotEqual, LessThan or GreaterThan.</p>"
-      }
-    },
-    "InstancePatchStatesList": {
-      "base": null,
-      "refs": {
-        "DescribeInstancePatchStatesForPatchGroupResult$InstancePatchStates": "<p>The high-level patch state for the requested instances. </p>"
-      }
-    },
-    "InstanceTagName": {
-      "base": null,
-      "refs": {
-        "CommandInvocation$InstanceName": "<p>The name of the invocation target. For Amazon EC2 instances this is the value for the <code>aws:Name</code> tag. For on-premises instances, this is the name of the instance.</p>"
-      }
-    },
-    "Integer": {
-      "base": null,
-      "refs": {
-        "DescribePatchGroupStateResult$Instances": "<p>The number of instances in the patch group.</p>",
-        "DescribePatchGroupStateResult$InstancesWithInstalledPatches": "<p>The number of instances with installed patches.</p>",
-        "DescribePatchGroupStateResult$InstancesWithInstalledOtherPatches": "<p>The number of instances with patches installed that aren’t defined in the patch baseline.</p>",
-        "DescribePatchGroupStateResult$InstancesWithMissingPatches": "<p>The number of instances with missing patches from the patch baseline.</p>",
-        "DescribePatchGroupStateResult$InstancesWithFailedPatches": "<p>The number of instances with patches from the patch baseline that failed to install.</p>",
-        "DescribePatchGroupStateResult$InstancesWithNotApplicablePatches": "<p>The number of instances with patches that aren’t applicable.</p>"
-      }
-    },
-    "InternalServerError": {
-      "base": "<p>An error occurred on the server side.</p>",
-      "refs": {
-      }
-    },
-    "InvalidActivation": {
-      "base": "<p>The activation is not valid. The activation might have been deleted, or the ActivationId and the ActivationCode do not match.</p>",
-      "refs": {
-      }
-    },
-    "InvalidActivationId": {
-      "base": "<p>The activation ID is not valid. Verify the you entered the correct ActivationId or ActivationCode and try again.</p>",
-      "refs": {
-      }
-    },
-    "InvalidAutomationExecutionParametersException": {
-      "base": "<p>The supplied parameters for invoking the specified Automation document are incorrect. For example, they may not match the set of parameters permitted for the specified Automation document.</p>",
-      "refs": {
-      }
-    },
-    "InvalidCommandId": {
-      "base": null,
-      "refs": {
-      }
-    },
-    "InvalidDocument": {
-      "base": "<p>The specified document does not exist.</p>",
-      "refs": {
-      }
-    },
-    "InvalidDocumentContent": {
-      "base": "<p>The content for the document is not valid.</p>",
-      "refs": {
-      }
-    },
-    "InvalidDocumentOperation": {
-      "base": "<p>You attempted to delete a document while it is still shared. You must stop sharing the document before you can delete it.</p>",
-      "refs": {
-      }
-    },
-    "InvalidDocumentSchemaVersion": {
-      "base": "<p>The version of the document schema is not supported.</p>",
-      "refs": {
-      }
-    },
-    "InvalidDocumentVersion": {
-      "base": "<p>The document version is not valid or does not exist.</p>",
-      "refs": {
-      }
-    },
-    "InvalidFilter": {
-      "base": "<p>The filter name is not valid. Verify the you entered the correct name and try again.</p>",
-      "refs": {
-      }
-    },
-    "InvalidFilterKey": {
-      "base": "<p>The specified key is not valid.</p>",
-      "refs": {
-      }
-    },
-    "InvalidFilterValue": {
-      "base": "<p>The filter value is not valid. Verify the value and try again.</p>",
-      "refs": {
-      }
-    },
-    "InvalidInstanceId": {
-      "base": "<p>The following problems can cause this exception:</p> <p>You do not have permission to access the instance.</p> <p>The SSM Agent is not running. On managed instances and Linux instances, verify that the SSM Agent is running. On EC2 Windows instances, verify that the EC2Config service is running.</p> <p>The SSM Agent or EC2Config service is not registered to the SSM endpoint. Try reinstalling the SSM Agent or EC2Config service.</p> <p>The instance is not in valid state. Valid states are: Running, Pending, Stopped, Stopping. Invalid states are: Shutting-down and Terminated.</p>",
-      "refs": {
-      }
-    },
-    "InvalidInstanceInformationFilterValue": {
-      "base": "<p>The specified filter value is not valid.</p>",
-      "refs": {
-      }
-    },
-    "InvalidItemContentException": {
-      "base": "<p>One or more content items is not valid.</p>",
-      "refs": {
-      }
-    },
-    "InvalidKeyId": {
-      "base": "<p>The query key ID is not valid.</p>",
-      "refs": {
-      }
-    },
-    "InvalidNextToken": {
-      "base": "<p>The specified token is not valid.</p>",
-      "refs": {
-      }
-    },
-    "InvalidNotificationConfig": {
-      "base": "<p>One or more configuration items is not valid. Verify that a valid Amazon Resource Name (ARN) was provided for an Amazon SNS topic.</p>",
-      "refs": {
-      }
-    },
-    "InvalidOutputFolder": {
-      "base": "<p>The S3 bucket does not exist.</p>",
-      "refs": {
-      }
-    },
-    "InvalidOutputLocation": {
-      "base": "<p>The output location is not valid or does not exist.</p>",
-      "refs": {
-      }
-    },
-    "InvalidParameters": {
-      "base": "<p>You must specify values for all required parameters in the SSM document. You can only supply values to parameters defined in the SSM document.</p>",
-      "refs": {
-      }
-    },
-    "InvalidPermissionType": {
-      "base": "<p>The permission type is not supported. <i>Share</i> is the only supported permission type.</p>",
-      "refs": {
-      }
-    },
-    "InvalidPluginName": {
-      "base": "<p>The plugin name is not valid.</p>",
-      "refs": {
-      }
-    },
-    "InvalidResourceId": {
-      "base": "<p>The resource ID is not valid. Verify that you entered the correct ID and try again.</p>",
-      "refs": {
-      }
-    },
-    "InvalidResourceType": {
-      "base": "<p>The resource type is not valid. If you are attempting to tag an instance, the instance must be a registered, managed instance.</p>",
-      "refs": {
-      }
-    },
-    "InvalidResultAttributeException": {
-      "base": "<p>The specified inventory item result attribute is not valid.</p>",
-      "refs": {
-      }
-    },
-    "InvalidRole": {
-      "base": "<p>The role name can't contain invalid characters. Also verify that you specified an IAM role for notifications that includes the required trust policy. For information about configuring the IAM role for Run Command notifications, see <a href=\"http://docs.aws.amazon.com/systems-manager/latest/userguide/rc-sns-notifications.html\">Configuring Amazon SNS Notifications for Run Command</a> in the <i>Amazon EC2 Systems Manager User Guide</i>.</p>",
-      "refs": {
-      }
-    },
-    "InvalidSchedule": {
-      "base": "<p>The schedule is invalid. Verify your cron or rate expression and try again.</p>",
-      "refs": {
-      }
-    },
-    "InvalidTarget": {
-      "base": "<p>The target is not valid or does not exist. It might not be configured for EC2 Systems Manager or you might not have permission to perform the operation.</p>",
-      "refs": {
-      }
-    },
-    "InvalidTypeNameException": {
-      "base": "<p>The parameter type name is not valid.</p>",
-      "refs": {
-      }
-    },
-    "InvalidUpdate": {
-      "base": "<p>The update is not valid.</p>",
-      "refs": {
-      }
-    },
-    "InventoryAttributeDataType": {
-      "base": null,
-      "refs": {
-        "InventoryItemAttribute$DataType": "<p>The data type of the inventory item attribute. </p>"
-      }
-    },
-    "InventoryFilter": {
-      "base": "<p>One or more filters. Use a filter to return a more specific list of results.</p>",
-      "refs": {
-        "InventoryFilterList$member": null
-      }
-    },
-    "InventoryFilterKey": {
-      "base": null,
-      "refs": {
-        "InventoryFilter$Key": "<p>The name of the filter key.</p>"
-      }
-    },
-    "InventoryFilterList": {
-      "base": null,
-      "refs": {
-        "GetInventoryRequest$Filters": "<p>One or more filters. Use a filter to return a more specific list of results.</p>",
-        "ListInventoryEntriesRequest$Filters": "<p>One or more filters. Use a filter to return a more specific list of results.</p>"
-      }
-    },
-    "InventoryFilterValue": {
-      "base": null,
-      "refs": {
-        "InventoryFilterValueList$member": null
-      }
-    },
-    "InventoryFilterValueList": {
-      "base": null,
-      "refs": {
-        "InventoryFilter$Values": "<p>Inventory filter values. Example: inventory filter where instance IDs are specified as values Key=AWS:InstanceInformation.InstanceId,Values= i-a12b3c4d5e6g, i-1a2b3c4d5e6,Type=Equal </p>"
-      }
-    },
-    "InventoryItem": {
-      "base": "<p>Information collected from managed instances based on your inventory policy document</p>",
-      "refs": {
-        "InventoryItemList$member": null
-      }
-    },
-    "InventoryItemAttribute": {
-      "base": "<p>Attributes are the entries within the inventory item content. It contains name and value.</p>",
-      "refs": {
-        "InventoryItemAttributeList$member": null
-      }
-    },
-    "InventoryItemAttributeList": {
-      "base": null,
-      "refs": {
-        "InventoryItemSchema$Attributes": "<p>The schema attributes for inventory. This contains data type and attribute name.</p>"
-      }
-    },
-    "InventoryItemAttributeName": {
-      "base": null,
-      "refs": {
-        "InventoryItemAttribute$Name": "<p>Name of the inventory item attribute.</p>"
-      }
-    },
-    "InventoryItemCaptureTime": {
-      "base": null,
-      "refs": {
-        "InventoryItem$CaptureTime": "<p>The time the inventory information was collected.</p>",
-        "InventoryResultItem$CaptureTime": "<p>The time inventory item data was captured.</p>",
-        "ListInventoryEntriesResult$CaptureTime": "<p>The time that inventory information was collected for the instance(s).</p>"
-      }
-    },
-    "InventoryItemContentHash": {
-      "base": null,
-      "refs": {
-        "InventoryItem$ContentHash": "<p>MD5 hash of the inventory item type contents. The content hash is used to determine whether to update inventory information. The <code>PutInventory</code> API does not update the inventory item type contents if the MD5 hash has not changed since last update. </p>",
-        "InventoryResultItem$ContentHash": "<p>MD5 hash of the inventory item type contents. The content hash is used to determine whether to update inventory information. The <code>PutInventory</code> API does not update the inventory item type contents if the MD5 hash has not changed since last update. </p>"
-      }
-    },
-    "InventoryItemEntry": {
-      "base": null,
-      "refs": {
-        "InventoryItemEntryList$member": null
-      }
-    },
-    "InventoryItemEntryList": {
-      "base": null,
-      "refs": {
-        "InventoryItem$Content": "<p>The inventory data of the inventory type.</p>",
-        "InventoryResultItem$Content": "<p>Contains all the inventory data of the item type. Results include attribute names and values. </p>",
-        "ListInventoryEntriesResult$Entries": "<p>A list of inventory items on the instance(s).</p>"
-      }
-    },
-    "InventoryItemList": {
-      "base": null,
-      "refs": {
-        "PutInventoryRequest$Items": "<p>The inventory items that you want to add or update on instances.</p>"
-      }
-    },
-    "InventoryItemSchema": {
-      "base": "<p>The inventory item schema definition. Users can use this to compose inventory query filters.</p>",
-      "refs": {
-        "InventoryItemSchemaResultList$member": null
-      }
-    },
-    "InventoryItemSchemaResultList": {
-      "base": null,
-      "refs": {
-        "GetInventorySchemaResult$Schemas": "<p>Inventory schemas returned by the request.</p>"
-      }
-    },
-    "InventoryItemSchemaVersion": {
-      "base": null,
-      "refs": {
-        "InventoryItem$SchemaVersion": "<p>The schema version for the inventory item.</p>",
-        "InventoryItemSchema$Version": "<p>The schema version for the inventory item.</p>",
-        "InventoryResultItem$SchemaVersion": "<p>The schema version for the inventory result item/</p>",
-        "ListInventoryEntriesResult$SchemaVersion": "<p>The inventory schema version used by the instance(s).</p>"
-      }
-    },
-    "InventoryItemTypeName": {
-      "base": null,
-      "refs": {
-        "InvalidItemContentException$TypeName": null,
-        "InventoryItem$TypeName": "<p>The name of the inventory type. Default inventory item type names start with <code>AWS</code>. Custom inventory type names will start with <code>Custom</code>. Default inventory item types include the following: <code>AWS:AWSComponent</code>, <code>AWS:Application</code>, <code>AWS:InstanceInformation</code>, <code>AWS:Network</code>, and <code>AWS:WindowsUpdate</code>.</p>",
-        "InventoryItemSchema$TypeName": "<p>The name of the inventory type. Default inventory item type names start with <code>AWS</code>. Custom inventory type names will start with <code>Custom</code>. Default inventory item types include the following: <code>AWS:AWSComponent</code>, <code>AWS:Application</code>, <code>AWS:InstanceInformation</code>, <code>AWS:Network</code>, and <code>AWS:WindowsUpdate</code>.</p>",
-        "InventoryResultItem$TypeName": "<p>The name of the inventory result item type.</p>",
-        "ItemContentMismatchException$TypeName": null,
-        "ItemSizeLimitExceededException$TypeName": null,
-        "ListInventoryEntriesRequest$TypeName": "<p>The type of inventory item for which you want information.</p>",
-        "ListInventoryEntriesResult$TypeName": "<p>The type of inventory item returned by the request.</p>",
-        "ResultAttribute$TypeName": "<p>Name of the inventory item type. Valid value: “AWS:InstanceInformation”. Default Value: “AWS:InstanceInformation”.</p>"
-      }
-    },
-    "InventoryItemTypeNameFilter": {
-      "base": null,
-      "refs": {
-        "GetInventorySchemaRequest$TypeName": "<p>The type of inventory item to return.</p>"
-      }
-    },
-    "InventoryQueryOperatorType": {
-      "base": null,
-      "refs": {
-        "InventoryFilter$Type": "<p>The type of filter. Valid values include the following: \"Equal\"|\"NotEqual\"|\"BeginWith\"|\"LessThan\"|\"GreaterThan\"</p>"
-      }
-    },
-    "InventoryResultEntity": {
-      "base": "<p>Inventory query results.</p>",
-      "refs": {
-        "InventoryResultEntityList$member": null
-      }
-    },
-    "InventoryResultEntityId": {
-      "base": null,
-      "refs": {
-        "InventoryResultEntity$Id": "<p>ID of the inventory result entity. For example, for managed instance inventory the result will be the managed instance ID. For EC2 instance inventory, the result will be the instance ID. </p>"
-      }
-    },
-    "InventoryResultEntityList": {
-      "base": null,
-      "refs": {
-        "GetInventoryResult$Entities": "<p>Collection of inventory entities such as a collection of instance inventory. </p>"
-      }
-    },
-    "InventoryResultItem": {
-      "base": "<p>The inventory result item.</p>",
-      "refs": {
-        "InventoryResultItemMap$value": null
-      }
-    },
-    "InventoryResultItemKey": {
-      "base": null,
-      "refs": {
-        "InventoryResultItemMap$key": null
-      }
-    },
-    "InventoryResultItemMap": {
-      "base": null,
-      "refs": {
-        "InventoryResultEntity$Data": "<p>The data section in the inventory result entity json.</p>"
-      }
-    },
-    "InvocationDoesNotExist": {
-      "base": "<p>The command ID and instance ID you specified did not match any invocations. Verify the command ID adn the instance ID and try again. </p>",
-      "refs": {
-      }
-    },
-    "InvocationTraceOutput": {
-      "base": null,
-      "refs": {
-        "CommandInvocation$TraceOutput": "<p> Gets the trace output sent by the agent. </p>"
-      }
-    },
-    "ItemContentMismatchException": {
-      "base": "<p>The inventory item has invalid content. </p>",
-      "refs": {
-      }
-    },
-    "ItemSizeLimitExceededException": {
-      "base": "<p>The inventory item size has exceeded the size limit.</p>",
-      "refs": {
-      }
-    },
-    "KeyList": {
-      "base": null,
-      "refs": {
-        "RemoveTagsFromResourceRequest$TagKeys": "<p>Tag keys that you want to remove from the specified resource.</p>"
-      }
-    },
-    "ListAssociationsRequest": {
-      "base": null,
-      "refs": {
-      }
-    },
-    "ListAssociationsResult": {
-      "base": null,
-      "refs": {
-      }
-    },
-    "ListCommandInvocationsRequest": {
-      "base": null,
-      "refs": {
-      }
-    },
-    "ListCommandInvocationsResult": {
-      "base": null,
-      "refs": {
-      }
-    },
-    "ListCommandsRequest": {
-      "base": null,
-      "refs": {
-      }
-    },
-    "ListCommandsResult": {
-      "base": null,
-      "refs": {
-      }
-    },
-    "ListDocumentVersionsRequest": {
-      "base": null,
-      "refs": {
-      }
-    },
-    "ListDocumentVersionsResult": {
-      "base": null,
-      "refs": {
-      }
-    },
-    "ListDocumentsRequest": {
-      "base": null,
-      "refs": {
-      }
-    },
-    "ListDocumentsResult": {
-      "base": null,
-      "refs": {
-      }
-    },
-    "ListInventoryEntriesRequest": {
-      "base": null,
-      "refs": {
-      }
-    },
-    "ListInventoryEntriesResult": {
-      "base": null,
-      "refs": {
-      }
-    },
-    "ListTagsForResourceRequest": {
-      "base": null,
-      "refs": {
-      }
-    },
-    "ListTagsForResourceResult": {
-      "base": null,
-      "refs": {
-      }
-    },
-    "LoggingInfo": {
-      "base": "<p>Information about an Amazon S3 bucket to write instance-level logs to.</p>",
-      "refs": {
-        "MaintenanceWindowTask$LoggingInfo": "<p>Information about an Amazon S3 bucket to write task-level logs to.</p>",
-        "RegisterTaskWithMaintenanceWindowRequest$LoggingInfo": "<p>A structure containing information about an Amazon S3 bucket to write instance-level logs to. </p>"
-      }
-    },
-    "MaintenanceWindowAllowUnassociatedTargets": {
-      "base": null,
-      "refs": {
-        "CreateMaintenanceWindowRequest$AllowUnassociatedTargets": "<p>Whether targets must be registered with the Maintenance Window before tasks can be defined for those targets.</p>",
-        "GetMaintenanceWindowResult$AllowUnassociatedTargets": "<p>Whether targets must be registered with the Maintenance Window before tasks can be defined for those targets.</p>",
-        "UpdateMaintenanceWindowRequest$AllowUnassociatedTargets": "<p>Whether targets must be registered with the Maintenance Window before tasks can be defined for those targets.</p>",
-        "UpdateMaintenanceWindowResult$AllowUnassociatedTargets": "<p>Whether targets must be registered with the Maintenance Window before tasks can be defined for those targets.</p>"
-      }
-    },
-    "MaintenanceWindowCutoff": {
-      "base": null,
-      "refs": {
-        "CreateMaintenanceWindowRequest$Cutoff": "<p>The number of hours before the end of the Maintenance Window that Systems Manager stops scheduling new tasks for execution.</p>",
-        "GetMaintenanceWindowResult$Cutoff": "<p>The number of hours before the end of the Maintenance Window that Systems Manager stops scheduling new tasks for execution.</p>",
-        "MaintenanceWindowIdentity$Cutoff": "<p>The number of hours before the end of the Maintenance Window that Systems Manager stops scheduling new tasks for execution.</p>",
-        "UpdateMaintenanceWindowRequest$Cutoff": "<p>The number of hours before the end of the Maintenance Window that Systems Manager stops scheduling new tasks for execution.</p>",
-        "UpdateMaintenanceWindowResult$Cutoff": "<p>The number of hours before the end of the Maintenance Window that Systems Manager stops scheduling new tasks for execution.</p>"
-      }
-    },
-    "MaintenanceWindowDurationHours": {
-      "base": null,
-      "refs": {
-        "CreateMaintenanceWindowRequest$Duration": "<p>The duration of the Maintenance Window in hours.</p>",
-        "GetMaintenanceWindowResult$Duration": "<p>The duration of the Maintenance Window in hours.</p>",
-        "MaintenanceWindowIdentity$Duration": "<p>The duration of the Maintenance Window in hours.</p>",
-        "UpdateMaintenanceWindowRequest$Duration": "<p>The duration of the Maintenance Window in hours.</p>",
-        "UpdateMaintenanceWindowResult$Duration": "<p>The duration of the Maintenance Window in hours.</p>"
-      }
-    },
-    "MaintenanceWindowEnabled": {
-      "base": null,
-      "refs": {
-        "GetMaintenanceWindowResult$Enabled": "<p>Whether the Maintenance Windows is enabled.</p>",
-        "MaintenanceWindowIdentity$Enabled": "<p>Whether the Maintenance Window is enabled.</p>",
-        "UpdateMaintenanceWindowRequest$Enabled": "<p>Whether the Maintenance Window is enabled.</p>",
-        "UpdateMaintenanceWindowResult$Enabled": "<p>Whether the Maintenance Window is enabled.</p>"
-      }
-    },
-    "MaintenanceWindowExecution": {
-      "base": "<p>Describes the information about an execution of a Maintenance Window. </p>",
-      "refs": {
-        "MaintenanceWindowExecutionList$member": null
-      }
-    },
-    "MaintenanceWindowExecutionId": {
-      "base": null,
-      "refs": {
-        "DescribeMaintenanceWindowExecutionTaskInvocationsRequest$WindowExecutionId": "<p>The ID of the Maintenance Window execution the task is part of.</p>",
-        "DescribeMaintenanceWindowExecutionTasksRequest$WindowExecutionId": "<p>The ID of the Maintenance Window execution whose task executions should be retrieved.</p>",
-        "GetMaintenanceWindowExecutionRequest$WindowExecutionId": "<p>The ID of the Maintenance Window execution that includes the task.</p>",
-        "GetMaintenanceWindowExecutionResult$WindowExecutionId": "<p>The ID of the Maintenance Window execution.</p>",
-        "GetMaintenanceWindowExecutionTaskRequest$WindowExecutionId": "<p>The ID of the Maintenance Window execution that includes the task.</p>",
-        "GetMaintenanceWindowExecutionTaskResult$WindowExecutionId": "<p>The ID of the Maintenance Window execution that includes the task.</p>",
-        "MaintenanceWindowExecution$WindowExecutionId": "<p>The ID of the Maintenance Window execution.</p>",
-        "MaintenanceWindowExecutionTaskIdentity$WindowExecutionId": "<p>The ID of the Maintenance Window execution that ran the task.</p>",
-        "MaintenanceWindowExecutionTaskInvocationIdentity$WindowExecutionId": "<p>The ID of the Maintenance Window execution that ran the task.</p>"
-      }
-    },
-    "MaintenanceWindowExecutionList": {
-      "base": null,
-      "refs": {
-        "DescribeMaintenanceWindowExecutionsResult$WindowExecutions": "<p>Information about the Maintenance Windows execution.</p>"
-      }
-    },
-    "MaintenanceWindowExecutionStatus": {
-      "base": null,
-      "refs": {
-        "GetMaintenanceWindowExecutionResult$Status": "<p>The status of the Maintenance Window execution.</p>",
-        "GetMaintenanceWindowExecutionTaskResult$Status": "<p>The status of the task.</p>",
-        "MaintenanceWindowExecution$Status": "<p>The status of the execution.</p>",
-        "MaintenanceWindowExecutionTaskIdentity$Status": "<p>The status of the task execution.</p>",
-        "MaintenanceWindowExecutionTaskInvocationIdentity$Status": "<p>The status of the task invocation.</p>"
-      }
-    },
-    "MaintenanceWindowExecutionStatusDetails": {
-      "base": null,
-      "refs": {
-        "GetMaintenanceWindowExecutionResult$StatusDetails": "<p>The details explaining the Status. Only available for certain status values.</p>",
-        "GetMaintenanceWindowExecutionTaskResult$StatusDetails": "<p>The details explaining the Status. Only available for certain status values.</p>",
-        "MaintenanceWindowExecution$StatusDetails": "<p>The details explaining the Status. Only available for certain status values.</p>",
-        "MaintenanceWindowExecutionTaskIdentity$StatusDetails": "<p>The details explaining the status of the task execution. Only available for certain status values.</p>",
-        "MaintenanceWindowExecutionTaskInvocationIdentity$StatusDetails": "<p>The details explaining the status of the task invocation. Only available for certain Status values. </p>"
-      }
-    },
-    "MaintenanceWindowExecutionTaskExecutionId": {
-      "base": null,
-      "refs": {
-        "MaintenanceWindowExecutionTaskInvocationIdentity$ExecutionId": "<p>The ID of the action performed in the service that actually handled the task invocation. If the task type is RUN_COMMAND, this value is the command ID.</p>"
-      }
-    },
-    "MaintenanceWindowExecutionTaskId": {
-      "base": null,
-      "refs": {
-        "DescribeMaintenanceWindowExecutionTaskInvocationsRequest$TaskId": "<p>The ID of the specific task in the Maintenance Window task that should be retrieved.</p>",
-        "GetMaintenanceWindowExecutionTaskRequest$TaskId": "<p>The ID of the specific task execution in the Maintenance Window task that should be retrieved.</p>",
-        "GetMaintenanceWindowExecutionTaskResult$TaskExecutionId": "<p>The ID of the specific task execution in the Maintenance Window task that was retrieved.</p>",
-        "MaintenanceWindowExecutionTaskIdList$member": null,
-        "MaintenanceWindowExecutionTaskIdentity$TaskExecutionId": "<p>The ID of the specific task execution in the Maintenance Window execution.</p>",
-        "MaintenanceWindowExecutionTaskInvocationIdentity$TaskExecutionId": "<p>The ID of the specific task execution in the Maintenance Window execution.</p>"
-      }
-    },
-    "MaintenanceWindowExecutionTaskIdList": {
-      "base": null,
-      "refs": {
-        "GetMaintenanceWindowExecutionResult$TaskIds": "<p>The ID of the task executions from the Maintenance Window execution.</p>"
-      }
-    },
-    "MaintenanceWindowExecutionTaskIdentity": {
-      "base": "<p>Information about a task execution performed as part of a Maintenance Window execution.</p>",
-      "refs": {
-        "MaintenanceWindowExecutionTaskIdentityList$member": null
-      }
-    },
-    "MaintenanceWindowExecutionTaskIdentityList": {
-      "base": null,
-      "refs": {
-        "DescribeMaintenanceWindowExecutionTasksResult$WindowExecutionTaskIdentities": "<p>Information about the task executions.</p>"
-      }
-    },
-    "MaintenanceWindowExecutionTaskInvocationId": {
-      "base": null,
-      "refs": {
-        "MaintenanceWindowExecutionTaskInvocationIdentity$InvocationId": "<p>The ID of the task invocation.</p>"
-      }
-    },
-    "MaintenanceWindowExecutionTaskInvocationIdentity": {
-      "base": "<p>Describes the information about a task invocation for a particular target as part of a task execution performed as part of a Maintenance Window execution.</p>",
-      "refs": {
-        "MaintenanceWindowExecutionTaskInvocationIdentityList$member": null
-      }
-    },
-    "MaintenanceWindowExecutionTaskInvocationIdentityList": {
-      "base": null,
-      "refs": {
-        "DescribeMaintenanceWindowExecutionTaskInvocationsResult$WindowExecutionTaskInvocationIdentities": "<p>Information about the task invocation results per invocation.</p>"
-      }
-    },
-    "MaintenanceWindowExecutionTaskInvocationParameters": {
-      "base": null,
-      "refs": {
-        "MaintenanceWindowExecutionTaskInvocationIdentity$Parameters": "<p>The parameters that were provided for the invocation when it was executed.</p>"
-      }
-    },
-    "MaintenanceWindowFilter": {
-      "base": "<p>Filter used in the request.</p>",
-      "refs": {
-        "MaintenanceWindowFilterList$member": null
-      }
-    },
-    "MaintenanceWindowFilterKey": {
-      "base": null,
-      "refs": {
-        "MaintenanceWindowFilter$Key": "<p>The name of the filter.</p>"
-      }
-    },
-    "MaintenanceWindowFilterList": {
-      "base": null,
-      "refs": {
-        "DescribeMaintenanceWindowExecutionTaskInvocationsRequest$Filters": "<p>Optional filters used to scope down the returned task invocations. The supported filter key is STATUS with the corresponding values PENDING, IN_PROGRESS, SUCCESS, FAILED, TIMED_OUT, CANCELLING, and CANCELLED.</p>",
-        "DescribeMaintenanceWindowExecutionTasksRequest$Filters": "<p>Optional filters used to scope down the returned tasks. The supported filter key is STATUS with the corresponding values PENDING, IN_PROGRESS, SUCCESS, FAILED, TIMED_OUT, CANCELLING, and CANCELLED. </p>",
-        "DescribeMaintenanceWindowExecutionsRequest$Filters": "<p>Each entry in the array is a structure containing:</p> <p>Key (string, 1 ≤ length ≤ 128)</p> <p>Values (array of strings 1 ≤ length ≤ 256)</p> <p>The supported Keys are <code>ExecutedBefore</code> and <code>ExecutedAfter</code> with the value being a date/time string such as 2016-11-04T05:00:00Z.</p>",
-        "DescribeMaintenanceWindowTargetsRequest$Filters": "<p>Optional filters that can be used to narrow down the scope of the returned window targets. The supported filter keys are <code>Type</code>, <code>WindowTargetId</code> and <code>OwnerInformation</code>.</p>",
-        "DescribeMaintenanceWindowTasksRequest$Filters": "<p>Optional filters used to narrow down the scope of the returned tasks. The supported filter keys are <code>WindowTaskId</code>, <code>TaskArn</code>, <code>Priority</code>, and <code>TaskType</code>.</p>",
-        "DescribeMaintenanceWindowsRequest$Filters": "<p>Optional filters used to narrow down the scope of the returned Maintenance Windows. Supported filter keys are <code>Name</code> and <code>Enabled</code>.</p>"
-      }
-    },
-    "MaintenanceWindowFilterValue": {
-      "base": null,
-      "refs": {
-        "MaintenanceWindowFilterValues$member": null
-      }
-    },
-    "MaintenanceWindowFilterValues": {
-      "base": null,
-      "refs": {
-        "MaintenanceWindowFilter$Values": "<p>The filter values.</p>"
-      }
-    },
-    "MaintenanceWindowId": {
-      "base": null,
-      "refs": {
-        "CreateMaintenanceWindowResult$WindowId": "<p>The ID of the created Maintenance Window.</p>",
-        "DeleteMaintenanceWindowRequest$WindowId": "<p>The ID of the Maintenance Window to delete.</p>",
-        "DeleteMaintenanceWindowResult$WindowId": "<p>The ID of the deleted Maintenance Window.</p>",
-        "DeregisterTargetFromMaintenanceWindowRequest$WindowId": "<p>The ID of the Maintenance Window the target should be removed from.</p>",
-        "DeregisterTargetFromMaintenanceWindowResult$WindowId": "<p>The ID of the Maintenance Window the target was removed from.</p>",
-        "DeregisterTaskFromMaintenanceWindowRequest$WindowId": "<p>The ID of the Maintenance Window the task should be removed from.</p>",
-        "DeregisterTaskFromMaintenanceWindowResult$WindowId": "<p>The ID of the Maintenance Window the task was removed from.</p>",
-        "DescribeMaintenanceWindowExecutionsRequest$WindowId": "<p>The ID of the Maintenance Window whose executions should be retrieved.</p>",
-        "DescribeMaintenanceWindowTargetsRequest$WindowId": "<p>The ID of the Maintenance Window whose targets should be retrieved.</p>",
-        "DescribeMaintenanceWindowTasksRequest$WindowId": "<p>The ID of the Maintenance Window whose tasks should be retrieved.</p>",
-        "GetMaintenanceWindowRequest$WindowId": "<p>The ID of the desired Maintenance Window.</p>",
-        "GetMaintenanceWindowResult$WindowId": "<p>The ID of the created Maintenance Window.</p>",
-        "MaintenanceWindowExecution$WindowId": "<p>The ID of the Maintenance Window.</p>",
-        "MaintenanceWindowIdentity$WindowId": "<p>The ID of the Maintenance Window.</p>",
-        "MaintenanceWindowTarget$WindowId": "<p>The Maintenance Window ID where the target is registered.</p>",
-        "MaintenanceWindowTask$WindowId": "<p>The Maintenance Window ID where the task is registered.</p>",
-        "RegisterTargetWithMaintenanceWindowRequest$WindowId": "<p>The ID of the Maintenance Window the target should be registered with.</p>",
-        "RegisterTaskWithMaintenanceWindowRequest$WindowId": "<p>The id of the Maintenance Window the task should be added to.</p>",
-        "UpdateMaintenanceWindowRequest$WindowId": "<p>The ID of the Maintenance Window to update.</p>",
-        "UpdateMaintenanceWindowResult$WindowId": "<p>The ID of the created Maintenance Window.</p>"
-      }
-    },
-    "MaintenanceWindowIdentity": {
-      "base": "<p>Information about the Maintenance Window.</p>",
-      "refs": {
-        "MaintenanceWindowIdentityList$member": null
-      }
-    },
-    "MaintenanceWindowIdentityList": {
-      "base": null,
-      "refs": {
-        "DescribeMaintenanceWindowsResult$WindowIdentities": "<p>Information about the Maintenance Windows.</p>"
-      }
-    },
-    "MaintenanceWindowMaxResults": {
-      "base": null,
-      "refs": {
-        "DescribeMaintenanceWindowExecutionTaskInvocationsRequest$MaxResults": "<p>The maximum number of items to return for this call. The call also returns a token that you can specify in a subsequent call to get the next set of results.</p>",
-        "DescribeMaintenanceWindowExecutionTasksRequest$MaxResults": "<p>The maximum number of items to return for this call. The call also returns a token that you can specify in a subsequent call to get the next set of results.</p>",
-        "DescribeMaintenanceWindowExecutionsRequest$MaxResults": "<p>The maximum number of items to return for this call. The call also returns a token that you can specify in a subsequent call to get the next set of results.</p>",
-        "DescribeMaintenanceWindowTargetsRequest$MaxResults": "<p>The maximum number of items to return for this call. The call also returns a token that you can specify in a subsequent call to get the next set of results.</p>",
-        "DescribeMaintenanceWindowTasksRequest$MaxResults": "<p>The maximum number of items to return for this call. The call also returns a token that you can specify in a subsequent call to get the next set of results.</p>",
-        "DescribeMaintenanceWindowsRequest$MaxResults": "<p>The maximum number of items to return for this call. The call also returns a token that you can specify in a subsequent call to get the next set of results.</p>"
-      }
-    },
-    "MaintenanceWindowName": {
-      "base": null,
-      "refs": {
-        "CreateMaintenanceWindowRequest$Name": "<p>The name of the Maintenance Window.</p>",
-        "GetMaintenanceWindowResult$Name": "<p>The name of the Maintenance Window.</p>",
-        "MaintenanceWindowIdentity$Name": "<p>The name of the Maintenance Window.</p>",
-        "UpdateMaintenanceWindowRequest$Name": "<p>The name of the Maintenance Window.</p>",
-        "UpdateMaintenanceWindowResult$Name": "<p>The name of the Maintenance Window.</p>"
-      }
-    },
-    "MaintenanceWindowResourceType": {
-      "base": null,
-      "refs": {
-        "MaintenanceWindowTarget$ResourceType": "<p>The type of target.</p>",
-        "RegisterTargetWithMaintenanceWindowRequest$ResourceType": "<p>The type of target being registered with the Maintenance Window.</p>"
-      }
-    },
-    "MaintenanceWindowSchedule": {
-      "base": null,
-      "refs": {
-        "CreateMaintenanceWindowRequest$Schedule": "<p>The schedule of the Maintenance Window in the form of a cron or rate expression.</p>",
-        "GetMaintenanceWindowResult$Schedule": "<p>The schedule of the Maintenance Window in the form of a cron or rate expression.</p>",
-        "UpdateMaintenanceWindowRequest$Schedule": "<p>The schedule of the Maintenance Window in the form of a cron or rate expression.</p>",
-        "UpdateMaintenanceWindowResult$Schedule": "<p>The schedule of the Maintenance Window in the form of a cron or rate expression.</p>"
-      }
-    },
-    "MaintenanceWindowTarget": {
-      "base": "<p>The target registered with the Maintenance Window.</p>",
-      "refs": {
-        "MaintenanceWindowTargetList$member": null
-      }
-    },
-    "MaintenanceWindowTargetId": {
-      "base": null,
-      "refs": {
-        "DeregisterTargetFromMaintenanceWindowRequest$WindowTargetId": "<p>The ID of the target definition to remove.</p>",
-        "DeregisterTargetFromMaintenanceWindowResult$WindowTargetId": "<p>The ID of the removed target definition.</p>",
-        "MaintenanceWindowTarget$WindowTargetId": "<p>The ID of the target.</p>",
-        "RegisterTargetWithMaintenanceWindowResult$WindowTargetId": "<p>The ID of the target definition in this Maintenance Window.</p>"
-      }
-    },
-    "MaintenanceWindowTargetList": {
-      "base": null,
-      "refs": {
-        "DescribeMaintenanceWindowTargetsResult$Targets": "<p>Information about the targets in the Maintenance Window.</p>"
-      }
-    },
-    "MaintenanceWindowTask": {
-      "base": "<p>Information about a task defined for a Maintenance Window.</p>",
-      "refs": {
-        "MaintenanceWindowTaskList$member": null
-      }
-    },
-    "MaintenanceWindowTaskArn": {
-      "base": null,
-      "refs": {
-        "GetMaintenanceWindowExecutionTaskResult$TaskArn": "<p>The ARN of the executed task.</p>",
-        "MaintenanceWindowExecutionTaskIdentity$TaskArn": "<p>The ARN of the executed task.</p>",
-        "MaintenanceWindowTask$TaskArn": "<p>The ARN of the task to execute.</p>",
-        "RegisterTaskWithMaintenanceWindowRequest$TaskArn": "<p>The ARN of the task to execute </p>"
-      }
-    },
-    "MaintenanceWindowTaskId": {
-      "base": null,
-      "refs": {
-        "DeregisterTaskFromMaintenanceWindowRequest$WindowTaskId": "<p>The ID of the task to remove from the Maintenance Window.</p>",
-        "DeregisterTaskFromMaintenanceWindowResult$WindowTaskId": "<p>The ID of the task removed from the Maintenance Window.</p>",
-        "MaintenanceWindowTask$WindowTaskId": "<p>The task ID.</p>",
-        "RegisterTaskWithMaintenanceWindowResult$WindowTaskId": "<p>The id of the task in the Maintenance Window.</p>"
-      }
-    },
-    "MaintenanceWindowTaskList": {
-      "base": null,
-      "refs": {
-        "DescribeMaintenanceWindowTasksResult$Tasks": "<p>Information about the tasks in the Maintenance Window.</p>"
-      }
-    },
-    "MaintenanceWindowTaskParameterName": {
-      "base": null,
-      "refs": {
-        "MaintenanceWindowTaskParameters$key": null
-      }
-    },
-    "MaintenanceWindowTaskParameterValue": {
-      "base": null,
-      "refs": {
-        "MaintenanceWindowTaskParameterValueList$member": null
-      }
-    },
-    "MaintenanceWindowTaskParameterValueExpression": {
-      "base": "<p>Defines the values for a task parameter.</p>",
-      "refs": {
-        "MaintenanceWindowTaskParameters$value": null
-      }
-    },
-    "MaintenanceWindowTaskParameterValueList": {
-      "base": null,
-      "refs": {
-        "MaintenanceWindowTaskParameterValueExpression$Values": "<p>This field contains an array of 0 or more strings, each 1 to 255 characters in length.</p>"
-      }
-    },
-    "MaintenanceWindowTaskParameters": {
-      "base": null,
-      "refs": {
-        "MaintenanceWindowTask$TaskParameters": "<p>The parameters that should be passed to the task when it is executed.</p>",
-        "MaintenanceWindowTaskParametersList$member": null,
-        "RegisterTaskWithMaintenanceWindowRequest$TaskParameters": "<p>The parameters that should be passed to the task when it is executed.</p>"
-      }
-    },
-    "MaintenanceWindowTaskParametersList": {
-      "base": null,
-      "refs": {
-        "GetMaintenanceWindowExecutionTaskResult$TaskParameters": "<p>The parameters passed to the task when it was executed. The map has the following format:</p> <p>Key: string, 1 ≤ length ≤ 255</p> <p>Value: an array of strings where each string 1 ≤ length ≤ 255</p>"
-      }
-    },
-    "MaintenanceWindowTaskPriority": {
-      "base": null,
-      "refs": {
-        "GetMaintenanceWindowExecutionTaskResult$Priority": "<p>The priority of the task.</p>",
-        "MaintenanceWindowTask$Priority": "<p>The priority of the task in the Maintenance Window, the lower the number the higher the priority. Tasks in a Maintenance Window are scheduled in priority order with tasks that have the same priority scheduled in parallel.</p>",
-        "RegisterTaskWithMaintenanceWindowRequest$Priority": "<p>The priority of the task in the Maintenance Window, the lower the number the higher the priority. Tasks in a Maintenance Window are scheduled in priority order with tasks that have the same priority scheduled in parallel.</p>"
-      }
-    },
-    "MaintenanceWindowTaskTargetId": {
-      "base": null,
-      "refs": {
-        "MaintenanceWindowExecutionTaskInvocationIdentity$WindowTargetId": "<p>The ID of the target definition in this Maintenance Window the invocation was performed for.</p>"
-      }
-    },
-    "MaintenanceWindowTaskType": {
-      "base": null,
-      "refs": {
-        "GetMaintenanceWindowExecutionTaskResult$Type": "<p>The type of task executed.</p>",
-        "MaintenanceWindowExecutionTaskIdentity$TaskType": "<p>The type of executed task.</p>",
-        "MaintenanceWindowTask$Type": "<p>The type of task.</p>",
-        "RegisterTaskWithMaintenanceWindowRequest$TaskType": "<p>The type of task being registered.</p>"
-      }
-    },
-    "ManagedInstanceId": {
-      "base": null,
-      "refs": {
-        "DeregisterManagedInstanceRequest$InstanceId": "<p>The ID assigned to the managed instance when you registered it using the activation process. </p>",
-        "UpdateManagedInstanceRoleRequest$InstanceId": "<p>The ID of the managed instance where you want to update the role.</p>"
-      }
-    },
-    "MaxConcurrency": {
-      "base": null,
-      "refs": {
-        "Command$MaxConcurrency": "<p>The maximum number of instances that are allowed to execute the command at the same time. You can specify a number of instances, such as 10, or a percentage of instances, such as 10%. The default value is 50. For more information about how to use <code>MaxConcurrency</code>, see <a href=\"http://docs.aws.amazon.com/systems-manager/latest/userguide/run-command.html\">Executing a Command Using Systems Manager Run Command</a>.</p>",
-        "GetMaintenanceWindowExecutionTaskResult$MaxConcurrency": "<p>The defined maximum number of task executions that could be run in parallel.</p>",
-        "MaintenanceWindowTask$MaxConcurrency": "<p>The maximum number of targets this task can be run for in parallel.</p>",
-        "RegisterTaskWithMaintenanceWindowRequest$MaxConcurrency": "<p>The maximum number of targets this task can be run for in parallel.</p>",
-        "SendCommandRequest$MaxConcurrency": "<p>(Optional) The maximum number of instances that are allowed to execute the command at the same time. You can specify a number such as “10” or a percentage such as “10%”. The default value is 50. For more information about how to use <code>MaxConcurrency</code>, see <a href=\"http://docs.aws.amazon.com/systems-manager/latest/userguide/run-command.html\">Executing a Command Using Systems Manager Run Command</a>.</p>"
-      }
-    },
-    "MaxDocumentSizeExceeded": {
-      "base": "<p>The size limit of a document is 64 KB.</p>",
-      "refs": {
-      }
-    },
-    "MaxErrors": {
-      "base": null,
-      "refs": {
-        "Command$MaxErrors": "<p>The maximum number of errors allowed before the system stops sending the command to additional targets. You can specify a number of errors, such as 10, or a percentage or errors, such as 10%. The default value is 50. For more information about how to use <code>MaxErrors</code>, see <a href=\"http://docs.aws.amazon.com/systems-manager/latest/userguide/run-command.html\">Executing a Command Using Systems Manager Run Command</a>.</p>",
-        "GetMaintenanceWindowExecutionTaskResult$MaxErrors": "<p>The defined maximum number of task execution errors allowed before scheduling of the task execution would have been stopped.</p>",
-        "MaintenanceWindowTask$MaxErrors": "<p>The maximum number of errors allowed before this task stops being scheduled.</p>",
-        "RegisterTaskWithMaintenanceWindowRequest$MaxErrors": "<p>The maximum number of errors allowed before this task stops being scheduled.</p>",
-        "SendCommandRequest$MaxErrors": "<p>The maximum number of errors allowed without the command failing. When the command fails one more time beyond the value of <code>MaxErrors</code>, the systems stops sending the command to additional targets. You can specify a number like “10” or a percentage like “10%”. The default value is 50. For more information about how to use <code>MaxErrors</code>, see <a href=\"http://docs.aws.amazon.com/systems-manager/latest/userguide/run-command.html\">Executing a Command Using Systems Manager Run Command</a>.</p>"
-      }
-    },
-    "MaxResults": {
-      "base": null,
-      "refs": {
-        "DescribeActivationsRequest$MaxResults": "<p>The maximum number of items to return for this call. The call also returns a token that you can specify in a subsequent call to get the next set of results.</p>",
-        "DescribeAutomationExecutionsRequest$MaxResults": "<p>The maximum number of items to return for this call. The call also returns a token that you can specify in a subsequent call to get the next set of results.</p>",
-        "DescribeInstanceAssociationsStatusRequest$MaxResults": "<p>The maximum number of items to return for this call. The call also returns a token that you can specify in a subsequent call to get the next set of results.</p>",
-        "DescribeParametersRequest$MaxResults": "<p>The maximum number of items to return for this call. The call also returns a token that you can specify in a subsequent call to get the next set of results.</p>",
-        "GetInventoryRequest$MaxResults": "<p>The maximum number of items to return for this call. The call also returns a token that you can specify in a subsequent call to get the next set of results.</p>",
-        "GetParameterHistoryRequest$MaxResults": "<p>The maximum number of items to return for this call. The call also returns a token that you can specify in a subsequent call to get the next set of results.</p>",
-        "ListAssociationsRequest$MaxResults": "<p>The maximum number of items to return for this call. The call also returns a token that you can specify in a subsequent call to get the next set of results.</p>",
-        "ListDocumentVersionsRequest$MaxResults": "<p>The maximum number of items to return for this call. The call also returns a token that you can specify in a subsequent call to get the next set of results.</p>",
-        "ListDocumentsRequest$MaxResults": "<p>The maximum number of items to return for this call. The call also returns a token that you can specify in a subsequent call to get the next set of results.</p>",
-        "ListInventoryEntriesRequest$MaxResults": "<p>The maximum number of items to return for this call. The call also returns a token that you can specify in a subsequent call to get the next set of results.</p>"
-      }
-    },
-    "MaxResultsEC2Compatible": {
-      "base": null,
-      "refs": {
-        "DescribeInstanceInformationRequest$MaxResults": "<p>The maximum number of items to return for this call. The call also returns a token that you can specify in a subsequent call to get the next set of results. </p>"
-      }
-    },
-    "ModifyDocumentPermissionRequest": {
-      "base": null,
-      "refs": {
-      }
-    },
-    "ModifyDocumentPermissionResponse": {
->>>>>>> 45247285
-      "base": null,
-      "refs": {
-        "NotificationConfig$NotificationEvents": "<p>The different events for which you can receive notifications. These events include the following: All (events), InProgress, Success, TimedOut, Cancelled, Failed. To learn more about these events, see <a href=\"http://docs.aws.amazon.com/AWSEC2/latest/UserGuide/monitor-commands.html\">Monitoring Commands</a> in the <i>Amazon Elastic Compute Cloud User Guide </i>.</p>"
-      }
-    },
-<<<<<<< HEAD
+      "base": null,
+      "refs": {
+        "NotificationConfig$NotificationEvents": "<p>The different events for which you can receive notifications. These events include the following: All (events), InProgress, Success, TimedOut, Cancelled, Failed. To learn more about these events, see <a href=\"http://docs.aws.amazon.com/systems-manager/latest/userguide/monitor-commands.html\">Setting Up Events and Notifications</a> in the <i>Amazon EC2 Systems Manager User Guide</i>.</p>"
+      }
+    },
     "NotificationType": {
       "base": null,
       "refs": {
@@ -4629,7 +2879,7 @@
     "ParameterList": {
       "base": null,
       "refs": {
-        "GetParametersResult$Parameters": "<p>A list of parameters used by the AWS account.</p>"
+        "GetParametersResult$Parameters": "<p>A list of details for a parameter.</p>"
       }
     },
     "ParameterMetadata": {
@@ -4687,10 +2937,10 @@
       "base": null,
       "refs": {
         "AssociationDescription$Parameters": "<p>A description of the parameters for a document. </p>",
-        "Command$Parameters": "<p>The parameter values to be inserted in the SSM document when executing the command.</p>",
+        "Command$Parameters": "<p>The parameter values to be inserted in the document when executing the command.</p>",
         "CreateAssociationBatchRequestEntry$Parameters": "<p>A description of the parameters for a document. </p>",
         "CreateAssociationRequest$Parameters": "<p>The parameters for the documents runtime configuration. </p>",
-        "SendCommandRequest$Parameters": "<p>The required and optional parameters specified in the SSM document being executed.</p>",
+        "SendCommandRequest$Parameters": "<p>The required and optional parameters specified in the document being executed.</p>",
         "UpdateAssociationRequest$Parameters": "<p>The parameters you want to update for the association. If you create a parameter using Parameter Store, you can reference the parameter using {{ssm:parameter-name}}</p>"
       }
     },
@@ -4708,218 +2958,10 @@
     },
     "ParametersFilterList": {
       "base": null,
-=======
-    "NextToken": {
-      "base": null,
-      "refs": {
-        "DescribeActivationsRequest$NextToken": "<p>A token to start the list. Use this token to get the next set of results. </p>",
-        "DescribeActivationsResult$NextToken": "<p> The token for the next set of items to return. Use this token to get the next set of results. </p>",
-        "DescribeAutomationExecutionsRequest$NextToken": "<p>The token for the next set of items to return. (You received this token from a previous call.)</p>",
-        "DescribeAutomationExecutionsResult$NextToken": "<p>The token to use when requesting the next set of items. If there are no additional items to return, the string is empty.</p>",
-        "DescribeAvailablePatchesRequest$NextToken": "<p>The token for the next set of items to return. (You received this token from a previous call.)</p>",
-        "DescribeAvailablePatchesResult$NextToken": "<p>The token to use when requesting the next set of items. If there are no additional items to return, the string is empty.</p>",
-        "DescribeEffectiveInstanceAssociationsRequest$NextToken": "<p>The token for the next set of items to return. (You received this token from a previous call.)</p>",
-        "DescribeEffectiveInstanceAssociationsResult$NextToken": "<p>The token to use when requesting the next set of items. If there are no additional items to return, the string is empty.</p>",
-        "DescribeEffectivePatchesForPatchBaselineRequest$NextToken": "<p>The token for the next set of items to return. (You received this token from a previous call.)</p>",
-        "DescribeEffectivePatchesForPatchBaselineResult$NextToken": "<p>The token to use when requesting the next set of items. If there are no additional items to return, the string is empty.</p>",
-        "DescribeInstanceAssociationsStatusRequest$NextToken": "<p>The token for the next set of items to return. (You received this token from a previous call.)</p>",
-        "DescribeInstanceAssociationsStatusResult$NextToken": "<p>The token to use when requesting the next set of items. If there are no additional items to return, the string is empty.</p>",
-        "DescribeInstanceInformationRequest$NextToken": "<p>The token for the next set of items to return. (You received this token from a previous call.)</p>",
-        "DescribeInstanceInformationResult$NextToken": "<p>The token to use when requesting the next set of items. If there are no additional items to return, the string is empty. </p>",
-        "DescribeInstancePatchStatesForPatchGroupRequest$NextToken": "<p>The token for the next set of items to return. (You received this token from a previous call.)</p>",
-        "DescribeInstancePatchStatesForPatchGroupResult$NextToken": "<p>The token to use when requesting the next set of items. If there are no additional items to return, the string is empty.</p>",
-        "DescribeInstancePatchStatesRequest$NextToken": "<p>The token for the next set of items to return. (You received this token from a previous call.)</p>",
-        "DescribeInstancePatchStatesResult$NextToken": "<p>The token to use when requesting the next set of items. If there are no additional items to return, the string is empty.</p>",
-        "DescribeInstancePatchesRequest$NextToken": "<p>The token for the next set of items to return. (You received this token from a previous call.)</p>",
-        "DescribeInstancePatchesResult$NextToken": "<p>The token to use when requesting the next set of items. If there are no additional items to return, the string is empty.</p>",
-        "DescribeMaintenanceWindowExecutionTaskInvocationsRequest$NextToken": "<p>The token for the next set of items to return. (You received this token from a previous call.)</p>",
-        "DescribeMaintenanceWindowExecutionTaskInvocationsResult$NextToken": "<p>The token to use when requesting the next set of items. If there are no additional items to return, the string is empty.</p>",
-        "DescribeMaintenanceWindowExecutionTasksRequest$NextToken": "<p>The token for the next set of items to return. (You received this token from a previous call.)</p>",
-        "DescribeMaintenanceWindowExecutionTasksResult$NextToken": "<p>The token to use when requesting the next set of items. If there are no additional items to return, the string is empty.</p>",
-        "DescribeMaintenanceWindowExecutionsRequest$NextToken": "<p>The token for the next set of items to return. (You received this token from a previous call.)</p>",
-        "DescribeMaintenanceWindowExecutionsResult$NextToken": "<p>The token to use when requesting the next set of items. If there are no additional items to return, the string is empty.</p>",
-        "DescribeMaintenanceWindowTargetsRequest$NextToken": "<p>The token for the next set of items to return. (You received this token from a previous call.)</p>",
-        "DescribeMaintenanceWindowTargetsResult$NextToken": "<p>The token to use when requesting the next set of items. If there are no additional items to return, the string is empty.</p>",
-        "DescribeMaintenanceWindowTasksRequest$NextToken": "<p>The token for the next set of items to return. (You received this token from a previous call.)</p>",
-        "DescribeMaintenanceWindowTasksResult$NextToken": "<p>The token to use when requesting the next set of items. If there are no additional items to return, the string is empty.</p>",
-        "DescribeMaintenanceWindowsRequest$NextToken": "<p>The token for the next set of items to return. (You received this token from a previous call.)</p>",
-        "DescribeMaintenanceWindowsResult$NextToken": "<p>The token to use when requesting the next set of items. If there are no additional items to return, the string is empty.</p>",
-        "DescribeParametersRequest$NextToken": "<p>The token for the next set of items to return. (You received this token from a previous call.)</p>",
-        "DescribeParametersResult$NextToken": "<p>The token to use when requesting the next set of items. If there are no additional items to return, the string is empty.</p>",
-        "DescribePatchBaselinesRequest$NextToken": "<p>The token for the next set of items to return. (You received this token from a previous call.)</p>",
-        "DescribePatchBaselinesResult$NextToken": "<p>The token to use when requesting the next set of items. If there are no additional items to return, the string is empty.</p>",
-        "DescribePatchGroupsRequest$NextToken": "<p>The token for the next set of items to return. (You received this token from a previous call.)</p>",
-        "DescribePatchGroupsResult$NextToken": "<p>The token to use when requesting the next set of items. If there are no additional items to return, the string is empty.</p>",
-        "GetInventoryRequest$NextToken": "<p>The token for the next set of items to return. (You received this token from a previous call.)</p>",
-        "GetInventoryResult$NextToken": "<p>The token to use when requesting the next set of items. If there are no additional items to return, the string is empty.</p>",
-        "GetInventorySchemaRequest$NextToken": "<p>The token for the next set of items to return. (You received this token from a previous call.)</p>",
-        "GetInventorySchemaResult$NextToken": "<p>The token to use when requesting the next set of items. If there are no additional items to return, the string is empty.</p>",
-        "GetParameterHistoryRequest$NextToken": "<p>The token for the next set of items to return. (You received this token from a previous call.)</p>",
-        "GetParameterHistoryResult$NextToken": "<p>The token to use when requesting the next set of items. If there are no additional items to return, the string is empty.</p>",
-        "ListAssociationsRequest$NextToken": "<p>The token for the next set of items to return. (You received this token from a previous call.)</p>",
-        "ListAssociationsResult$NextToken": "<p>The token to use when requesting the next set of items. If there are no additional items to return, the string is empty.</p>",
-        "ListCommandInvocationsRequest$NextToken": "<p>(Optional) The token for the next set of items to return. (You received this token from a previous call.)</p>",
-        "ListCommandInvocationsResult$NextToken": "<p>(Optional) The token for the next set of items to return. (You received this token from a previous call.)</p>",
-        "ListCommandsRequest$NextToken": "<p>(Optional) The token for the next set of items to return. (You received this token from a previous call.)</p>",
-        "ListCommandsResult$NextToken": "<p>(Optional) The token for the next set of items to return. (You received this token from a previous call.)</p>",
-        "ListDocumentVersionsRequest$NextToken": "<p>The token for the next set of items to return. (You received this token from a previous call.)</p>",
-        "ListDocumentVersionsResult$NextToken": "<p>The token to use when requesting the next set of items. If there are no additional items to return, the string is empty.</p>",
-        "ListDocumentsRequest$NextToken": "<p>The token for the next set of items to return. (You received this token from a previous call.)</p>",
-        "ListDocumentsResult$NextToken": "<p>The token to use when requesting the next set of items. If there are no additional items to return, the string is empty.</p>",
-        "ListInventoryEntriesRequest$NextToken": "<p>The token for the next set of items to return. (You received this token from a previous call.)</p>",
-        "ListInventoryEntriesResult$NextToken": "<p>The token to use when requesting the next set of items. If there are no additional items to return, the string is empty.</p>"
-      }
-    },
-    "NormalStringMap": {
-      "base": null,
-      "refs": {
-        "StepExecution$Inputs": "<p>Fully-resolved values passed into the step before execution.</p>"
-      }
-    },
-    "NotificationArn": {
-      "base": null,
-      "refs": {
-        "NotificationConfig$NotificationArn": "<p>An Amazon Resource Name (ARN) for a Simple Notification Service (SNS) topic. Run Command pushes notifications about command status changes to this topic.</p>"
-      }
-    },
-    "NotificationConfig": {
-      "base": "<p>Configurations for sending notifications.</p>",
-      "refs": {
-        "Command$NotificationConfig": "<p>Configurations for sending notifications about command status changes. </p>",
-        "CommandInvocation$NotificationConfig": "<p>Configurations for sending notifications about command status changes on a per instance basis.</p>",
-        "SendCommandRequest$NotificationConfig": "<p>Configurations for sending notifications.</p>"
-      }
-    },
-    "NotificationEvent": {
-      "base": null,
-      "refs": {
-        "NotificationEventList$member": null
-      }
-    },
-    "NotificationEventList": {
-      "base": null,
-      "refs": {
-        "NotificationConfig$NotificationEvents": "<p>The different events for which you can receive notifications. These events include the following: All (events), InProgress, Success, TimedOut, Cancelled, Failed. To learn more about these events, see <a href=\"http://docs.aws.amazon.com/systems-manager/latest/userguide/monitor-commands.html\">Setting Up Events and Notifications</a> in the <i>Amazon EC2 Systems Manager User Guide</i>.</p>"
-      }
-    },
-    "NotificationType": {
-      "base": null,
-      "refs": {
-        "NotificationConfig$NotificationType": "<p>Command: Receive notification when the status of a command changes. Invocation: For commands sent to multiple instances, receive notification on a per-instance basis when the status of a command changes. </p>"
-      }
-    },
-    "OwnerInformation": {
-      "base": null,
-      "refs": {
-        "InstancePatchState$OwnerInformation": "<p>Placeholder information, this field will always be empty in the current release of the service.</p>",
-        "MaintenanceWindowExecutionTaskInvocationIdentity$OwnerInformation": "<p>User-provided value that was specified when the target was registered with the Maintenance Window. This was also included in any CloudWatch events raised during the task invocation.</p>",
-        "MaintenanceWindowTarget$OwnerInformation": "<p>User-provided value that will be included in any CloudWatch events raised while running tasks for these targets in this Maintenance Window.</p>",
-        "RegisterTargetWithMaintenanceWindowRequest$OwnerInformation": "<p>User-provided value that will be included in any CloudWatch events raised while running tasks for these targets in this Maintenance Window.</p>"
-      }
-    },
-    "PSParameterName": {
-      "base": null,
-      "refs": {
-        "DeleteParameterRequest$Name": "<p>The name of the parameter to delete.</p>",
-        "GetParameterHistoryRequest$Name": "<p>The name of a parameter you want to query.</p>",
-        "Parameter$Name": "<p>The name of the parameter.</p>",
-        "ParameterHistory$Name": "<p>The name of the parameter.</p>",
-        "ParameterMetadata$Name": "<p>The parameter name.</p>",
-        "ParameterNameList$member": null,
-        "PutParameterRequest$Name": "<p>The name of the parameter that you want to add to the system.</p>"
-      }
-    },
-    "PSParameterValue": {
-      "base": null,
-      "refs": {
-        "Parameter$Value": "<p>The parameter value.</p>",
-        "ParameterHistory$Value": "<p>The parameter value.</p>",
-        "PutParameterRequest$Value": "<p>The parameter value that you want to add to the system.</p>"
-      }
-    },
-    "Parameter": {
-      "base": "<p>An Amazon EC2 Systems Manager parameter in Parameter Store.</p>",
-      "refs": {
-        "ParameterList$member": null
-      }
-    },
-    "ParameterAlreadyExists": {
-      "base": "<p>The parameter already exists. You can't create duplicate parameters.</p>",
-      "refs": {
-      }
-    },
-    "ParameterDescription": {
-      "base": null,
-      "refs": {
-        "ParameterHistory$Description": "<p>Information about the parameter.</p>",
-        "ParameterMetadata$Description": "<p>Description of the parameter actions.</p>",
-        "PutParameterRequest$Description": "<p>Information about the parameter that you want to add to the system</p>"
-      }
-    },
-    "ParameterHistory": {
-      "base": "<p>Information about parameter usage.</p>",
-      "refs": {
-        "ParameterHistoryList$member": null
-      }
-    },
-    "ParameterHistoryList": {
-      "base": null,
-      "refs": {
-        "GetParameterHistoryResult$Parameters": "<p>A list of parameters returned by the request.</p>"
-      }
-    },
-    "ParameterKeyId": {
-      "base": null,
-      "refs": {
-        "ParameterHistory$KeyId": "<p>The ID of the query key used for this parameter.</p>",
-        "ParameterMetadata$KeyId": "<p>The ID of the query key used for this parameter.</p>",
-        "PutParameterRequest$KeyId": "<p>The parameter key ID that you want to add to the system.</p>"
-      }
-    },
-    "ParameterLimitExceeded": {
-      "base": "<p>You have exceeded the number of parameters for this AWS account. Delete one or more parameters and try again.</p>",
-      "refs": {
-      }
-    },
-    "ParameterList": {
-      "base": null,
-      "refs": {
-        "GetParametersResult$Parameters": "<p>A list of details for a parameter.</p>"
-      }
-    },
-    "ParameterMetadata": {
-      "base": "<p>Metada includes information like the ARN of the last user and the date/time the parameter was last used.</p>",
-      "refs": {
-        "ParameterMetadataList$member": null
-      }
-    },
-    "ParameterMetadataList": {
-      "base": null,
-      "refs": {
-        "DescribeParametersResult$Parameters": "<p>Parameters returned by the request.</p>"
-      }
-    },
-    "ParameterName": {
-      "base": null,
-      "refs": {
-        "Parameters$key": null
-      }
-    },
-    "ParameterNameList": {
-      "base": null,
-      "refs": {
-        "GetParametersRequest$Names": "<p>Names of the parameters for which you want to query information.</p>",
-        "GetParametersResult$InvalidParameters": "<p>A list of parameters that are not formatted correctly or do not run when executed.</p>"
-      }
-    },
-    "ParameterNotFound": {
-      "base": "<p>The parameter could not be found. Verify the name and try again.</p>",
->>>>>>> 45247285
       "refs": {
         "DescribeParametersRequest$Filters": "<p>One or more filters. Use a filter to return a more specific list of results.</p>"
       }
     },
-<<<<<<< HEAD
     "ParametersFilterValue": {
       "base": null,
       "refs": {
@@ -5143,281 +3185,6 @@
         "Patch$Language": "<p>The language of the patch if it’s language-specific.</p>"
       }
     },
-=======
-    "ParameterType": {
-      "base": null,
-      "refs": {
-        "Parameter$Type": "<p>The type of parameter. Valid values include the following: String, String list, Secure string.</p>",
-        "ParameterHistory$Type": "<p>The type of parameter used.</p>",
-        "ParameterMetadata$Type": "<p>The type of parameter. Valid parameter types include the following: String, String list, Secure string.</p>",
-        "PutParameterRequest$Type": "<p>The type of parameter that you want to add to the system.</p>"
-      }
-    },
-    "ParameterValue": {
-      "base": null,
-      "refs": {
-        "ParameterValueList$member": null
-      }
-    },
-    "ParameterValueList": {
-      "base": null,
-      "refs": {
-        "Parameters$value": null
-      }
-    },
-    "Parameters": {
-      "base": null,
-      "refs": {
-        "AssociationDescription$Parameters": "<p>A description of the parameters for a document. </p>",
-        "Command$Parameters": "<p>The parameter values to be inserted in the document when executing the command.</p>",
-        "CreateAssociationBatchRequestEntry$Parameters": "<p>A description of the parameters for a document. </p>",
-        "CreateAssociationRequest$Parameters": "<p>The parameters for the documents runtime configuration. </p>",
-        "SendCommandRequest$Parameters": "<p>The required and optional parameters specified in the document being executed.</p>",
-        "UpdateAssociationRequest$Parameters": "<p>The parameters you want to update for the association. If you create a parameter using Parameter Store, you can reference the parameter using {{ssm:parameter-name}}</p>"
-      }
-    },
-    "ParametersFilter": {
-      "base": "<p>One or more filters. Use a filter to return a more specific list of results.</p>",
-      "refs": {
-        "ParametersFilterList$member": null
-      }
-    },
-    "ParametersFilterKey": {
-      "base": null,
-      "refs": {
-        "ParametersFilter$Key": "<p>The name of the filter.</p>"
-      }
-    },
-    "ParametersFilterList": {
-      "base": null,
-      "refs": {
-        "DescribeParametersRequest$Filters": "<p>One or more filters. Use a filter to return a more specific list of results.</p>"
-      }
-    },
-    "ParametersFilterValue": {
-      "base": null,
-      "refs": {
-        "ParametersFilterValueList$member": null
-      }
-    },
-    "ParametersFilterValueList": {
-      "base": null,
-      "refs": {
-        "ParametersFilter$Values": "<p>The filter values.</p>"
-      }
-    },
-    "Patch": {
-      "base": "<p>Represents metadata about a patch.</p>",
-      "refs": {
-        "EffectivePatch$Patch": "<p>Provides metadata for a patch, including information such as the KB ID, severity, classification and a URL for where more information can be obtained about the patch.</p>",
-        "PatchList$member": null
-      }
-    },
-    "PatchBaselineIdentity": {
-      "base": "<p>Defines the basic information about a patch baseline.</p>",
-      "refs": {
-        "PatchBaselineIdentityList$member": null,
-        "PatchGroupPatchBaselineMapping$BaselineIdentity": "<p>The patch baseline the patch group is registered with.</p>"
-      }
-    },
-    "PatchBaselineIdentityList": {
-      "base": null,
-      "refs": {
-        "DescribePatchBaselinesResult$BaselineIdentities": "<p>An array of PatchBaselineIdentity elements.</p>"
-      }
-    },
-    "PatchBaselineMaxResults": {
-      "base": null,
-      "refs": {
-        "DescribeAvailablePatchesRequest$MaxResults": "<p>The maximum number of patches to return (per page).</p>",
-        "DescribeEffectivePatchesForPatchBaselineRequest$MaxResults": "<p>The maximum number of patches to return (per page).</p>",
-        "DescribePatchBaselinesRequest$MaxResults": "<p>The maximum number of patch baselines to return (per page).</p>",
-        "DescribePatchGroupsRequest$MaxResults": "<p>The maximum number of patch groups to return (per page).</p>"
-      }
-    },
-    "PatchClassification": {
-      "base": null,
-      "refs": {
-        "Patch$Classification": "<p>The classification of the patch (for example, SecurityUpdates, Updates, CriticalUpdates).</p>",
-        "PatchComplianceData$Classification": "<p>The classification of the patch (for example, SecurityUpdates, Updates, CriticalUpdates).</p>"
-      }
-    },
-    "PatchComplianceData": {
-      "base": "<p>Information about the state of a patch on a particular instance as it relates to the patch baseline used to patch the instance.</p>",
-      "refs": {
-        "PatchComplianceDataList$member": null
-      }
-    },
-    "PatchComplianceDataList": {
-      "base": null,
-      "refs": {
-        "DescribeInstancePatchesResult$Patches": "<p>Each entry in the array is a structure containing:</p> <p>Title (string)</p> <p>KBId (string)</p> <p>Classification (string)</p> <p>Severity (string)</p> <p>State (string – “INSTALLED”, “INSTALLED_OTHER”, “MISSING”, “NOT_APPLICABLE”, “FAILED”)</p> <p>InstalledTime (DateTime)</p> <p>InstalledBy (string)</p>"
-      }
-    },
-    "PatchComplianceDataState": {
-      "base": null,
-      "refs": {
-        "PatchComplianceData$State": "<p>The state of the patch on the instance (INSTALLED, INSTALLED_OTHER, MISSING, NOT_APPLICABLE or FAILED).</p>"
-      }
-    },
-    "PatchComplianceMaxResults": {
-      "base": null,
-      "refs": {
-        "DescribeInstancePatchStatesForPatchGroupRequest$MaxResults": "<p>The maximum number of patches to return (per page).</p>",
-        "DescribeInstancePatchStatesRequest$MaxResults": "<p>The maximum number of instances to return (per page).</p>",
-        "DescribeInstancePatchesRequest$MaxResults": "<p>The maximum number of patches to return (per page).</p>"
-      }
-    },
-    "PatchContentUrl": {
-      "base": null,
-      "refs": {
-        "Patch$ContentUrl": "<p>The URL where more information can be obtained about the patch.</p>"
-      }
-    },
-    "PatchDeploymentStatus": {
-      "base": null,
-      "refs": {
-        "PatchStatus$DeploymentStatus": "<p>The approval status of a patch (APPROVED, PENDING_APPROVAL, EXPLICIT_APPROVED, EXPLICIT_REJECTED).</p>"
-      }
-    },
-    "PatchDescription": {
-      "base": null,
-      "refs": {
-        "Patch$Description": "<p>The description of the patch.</p>"
-      }
-    },
-    "PatchFailedCount": {
-      "base": null,
-      "refs": {
-        "InstancePatchState$FailedCount": "<p>The number of patches from the patch baseline that were attempted to be installed during the last patching operation, but failed to install.</p>"
-      }
-    },
-    "PatchFilter": {
-      "base": "<p>Defines a patch filter.</p>",
-      "refs": {
-        "PatchFilterList$member": null
-      }
-    },
-    "PatchFilterGroup": {
-      "base": "<p>A set of patch filters, typically used for approval rules.</p>",
-      "refs": {
-        "CreatePatchBaselineRequest$GlobalFilters": "<p>A set of global filters used to exclude patches from the baseline.</p>",
-        "GetPatchBaselineResult$GlobalFilters": "<p>A set of global filters used to exclude patches from the baseline.</p>",
-        "PatchRule$PatchFilterGroup": "<p>The patch filter group that defines the criteria for the rule.</p>",
-        "UpdatePatchBaselineRequest$GlobalFilters": "<p>A set of global filters used to exclude patches from the baseline.</p>",
-        "UpdatePatchBaselineResult$GlobalFilters": "<p>A set of global filters used to exclude patches from the baseline.</p>"
-      }
-    },
-    "PatchFilterKey": {
-      "base": null,
-      "refs": {
-        "PatchFilter$Key": "<p>The key for the filter (PRODUCT, CLASSIFICATION, MSRC_SEVERITY, PATCH_ID)</p>"
-      }
-    },
-    "PatchFilterList": {
-      "base": null,
-      "refs": {
-        "PatchFilterGroup$PatchFilters": "<p>The set of patch filters that make up the group.</p>"
-      }
-    },
-    "PatchFilterValue": {
-      "base": null,
-      "refs": {
-        "PatchFilterValueList$member": null
-      }
-    },
-    "PatchFilterValueList": {
-      "base": null,
-      "refs": {
-        "PatchFilter$Values": "<p>The value for the filter key.</p>"
-      }
-    },
-    "PatchGroup": {
-      "base": null,
-      "refs": {
-        "DeregisterPatchBaselineForPatchGroupRequest$PatchGroup": "<p>The name of the patch group that should be deregistered from the patch baseline.</p>",
-        "DeregisterPatchBaselineForPatchGroupResult$PatchGroup": "<p>The name of the patch group deregistered from the patch baseline.</p>",
-        "DescribeInstancePatchStatesForPatchGroupRequest$PatchGroup": "<p>The name of the patch group for which the patch state information should be retrieved.</p>",
-        "DescribePatchGroupStateRequest$PatchGroup": "<p>The name of the patch group whose patch snapshot should be retrieved.</p>",
-        "GetPatchBaselineForPatchGroupRequest$PatchGroup": "<p>The name of the patch group whose patch baseline should be retrieved.</p>",
-        "GetPatchBaselineForPatchGroupResult$PatchGroup": "<p>The name of the patch group.</p>",
-        "InstancePatchState$PatchGroup": "<p>The name of the patch group the managed instance belongs to.</p>",
-        "PatchGroupList$member": null,
-        "PatchGroupPatchBaselineMapping$PatchGroup": "<p>The name of the patch group registered with the patch baseline.</p>",
-        "RegisterPatchBaselineForPatchGroupRequest$PatchGroup": "<p>The name of the patch group that should be registered with the patch baseline.</p>",
-        "RegisterPatchBaselineForPatchGroupResult$PatchGroup": "<p>The name of the patch group registered with the patch baseline.</p>"
-      }
-    },
-    "PatchGroupList": {
-      "base": null,
-      "refs": {
-        "GetPatchBaselineResult$PatchGroups": "<p>Patch groups included in the patch baseline.</p>"
-      }
-    },
-    "PatchGroupPatchBaselineMapping": {
-      "base": "<p>The mapping between a patch group and the patch baseline the patch group is registered with.</p>",
-      "refs": {
-        "PatchGroupPatchBaselineMappingList$member": null
-      }
-    },
-    "PatchGroupPatchBaselineMappingList": {
-      "base": null,
-      "refs": {
-        "DescribePatchGroupsResult$Mappings": "<p>Each entry in the array contains:</p> <p>PatchGroup: string (1 ≤ length ≤ 256, Regex: ^([\\p{L}\\p{Z}\\p{N}_.:/=+\\-@]*)$)</p> <p>PatchBaselineIdentity: A PatchBaselineIdentity element. </p>"
-      }
-    },
-    "PatchId": {
-      "base": null,
-      "refs": {
-        "Patch$Id": "<p>The ID of the patch (this is different than the Microsoft Knowledge Base ID).</p>",
-        "PatchIdList$member": null
-      }
-    },
-    "PatchIdList": {
-      "base": null,
-      "refs": {
-        "CreatePatchBaselineRequest$ApprovedPatches": "<p>A list of explicitly approved patches for the baseline.</p>",
-        "CreatePatchBaselineRequest$RejectedPatches": "<p>A list of explicitly rejected patches for the baseline.</p>",
-        "GetPatchBaselineResult$ApprovedPatches": "<p>A list of explicitly approved patches for the baseline.</p>",
-        "GetPatchBaselineResult$RejectedPatches": "<p>A list of explicitly rejected patches for the baseline.</p>",
-        "UpdatePatchBaselineRequest$ApprovedPatches": "<p>A list of explicitly approved patches for the baseline.</p>",
-        "UpdatePatchBaselineRequest$RejectedPatches": "<p>A list of explicitly rejected patches for the baseline.</p>",
-        "UpdatePatchBaselineResult$ApprovedPatches": "<p>A list of explicitly approved patches for the baseline.</p>",
-        "UpdatePatchBaselineResult$RejectedPatches": "<p>A list of explicitly rejected patches for the baseline.</p>"
-      }
-    },
-    "PatchInstalledCount": {
-      "base": null,
-      "refs": {
-        "InstancePatchState$InstalledCount": "<p>The number of patches from the patch baseline that are installed on the instance.</p>"
-      }
-    },
-    "PatchInstalledOtherCount": {
-      "base": null,
-      "refs": {
-        "InstancePatchState$InstalledOtherCount": "<p>The number of patches not specified in the patch baseline that are installed on the instance.</p>"
-      }
-    },
-    "PatchInstalledTime": {
-      "base": null,
-      "refs": {
-        "PatchComplianceData$InstalledTime": "<p>The date/time the patch was installed on the instance.</p>"
-      }
-    },
-    "PatchKbNumber": {
-      "base": null,
-      "refs": {
-        "Patch$KbNumber": "<p>The Microsoft Knowledge Base ID of the patch.</p>",
-        "PatchComplianceData$KBId": "<p>The Microsoft Knowledge Base ID of the patch.</p>"
-      }
-    },
-    "PatchLanguage": {
-      "base": null,
-      "refs": {
-        "Patch$Language": "<p>The language of the patch if it’s language-specific.</p>"
-      }
-    },
->>>>>>> 45247285
     "PatchList": {
       "base": null,
       "refs": {
@@ -5559,11 +3326,7 @@
     "PingStatus": {
       "base": null,
       "refs": {
-<<<<<<< HEAD
-        "InstanceInformation$PingStatus": "<p>Connection status of the SSM agent. </p>"
-=======
         "InstanceInformation$PingStatus": "<p>Connection status of the SSM Agent. </p>"
->>>>>>> 45247285
       }
     },
     "PlatformType": {
@@ -5832,17 +3595,10 @@
     "StatusDetails": {
       "base": null,
       "refs": {
-<<<<<<< HEAD
-        "Command$StatusDetails": "<p>A detailed status of the command execution. <code>StatusDetails</code> includes more information than <code>Status</code> because it includes states resulting from error and concurrency control parameters. <code>StatusDetails</code> can show different results than <code>Status</code>. For more information about these statuses, see <a href=\"http://docs.aws.amazon.com/AWSEC2/latest/UserGuide/monitor-commands.html\">Monitor Commands</a> (Linux) or <a href=\"http://docs.aws.amazon.com/AWSEC2/latest/WindowsGuide/monitor-commands.html\">Monitor Commands</a> (Windows). <code>StatusDetails</code> can be one of the following values:</p> <ul> <li> <p>Pending – The command has not been sent to any instances.</p> </li> <li> <p>In Progress – The command has been sent to at least one instance but has not reached a final state on all instances.</p> </li> <li> <p>Success – The command successfully executed on all invocations. This is a terminal state.</p> </li> <li> <p>Delivery Timed Out – The value of <code>MaxErrors</code> or more command invocations shows a status of <code>Delivery Timed Out</code>. This is a terminal state.</p> </li> <li> <p>Execution Timed Out – The value of <code>MaxErrors</code> or more command invocations shows a status of <code>Execution Timed Out</code>. This is a terminal state.</p> </li> <li> <p>Failed – The value of <code>MaxErrors</code> or more command invocations shows a status of <code>Failed</code>. This is a terminal state.</p> </li> <li> <p>Incomplete – The command was attempted on all instances and one or more invocations does not have a value of <code>Success</code> but not enough invocations failed for the status to be <code>Failed</code>. This is a terminal state.</p> </li> <li> <p>Canceled – The command was terminated before it was completed. This is a terminal state.</p> </li> <li> <p>Rate Exceeded – The number of instances targeted by the command exceeded the account limit for pending invocations. The system has canceled the command before executing it on any instance. This is a terminal state.</p> </li> </ul>",
-        "CommandInvocation$StatusDetails": "<p>A detailed status of the command execution for each invocation (each instance targeted by the command). <code>StatusDetails</code> includes more information than <code>Status</code> because it includes states resulting from error and concurrency control parameters. <code>StatusDetails</code> can show different results than <code>Status</code>. For more information about these statuses, see <a href=\"http://docs.aws.amazon.com/AWSEC2/latest/UserGuide/monitor-commands.html\">Monitor Commands</a> (Linux) or <a href=\"http://docs.aws.amazon.com/AWSEC2/latest/WindowsGuide/monitor-commands.html\">Monitor Commands</a> (Windows). <code>StatusDetails</code> can be one of the following values: </p> <ul> <li> <p>Pending – The command has not been sent to the instance.</p> </li> <li> <p>In Progress – The command has been sent to the instance but has not reached a terminal state.</p> </li> <li> <p>Success – The execution of the command or plugin was successfully completed. This is a terminal state.</p> </li> <li> <p>Delivery Timed Out – The command was not delivered to the instance before the delivery timeout expired. Delivery timeouts do not count against the parent command’s <code>MaxErrors</code> limit, but they do contribute to whether the parent command status is <code>Success</code> or <code>Incomplete</code>. This is a terminal state.</p> </li> <li> <p>Execution Timed Out – Command execution started on the instance, but the execution was not complete before the execution timeout expired. Execution timeouts count against the <code>MaxErrors</code> limit of the parent command. This is a terminal state.</p> </li> <li> <p>Failed – The command was not successful on the instance. For a plugin, this indicates that the result code was not zero. For a command invocation, this indicates that the result code for one or more plugins was not zero. Invocation failures count against the <code>MaxErrors</code> limit of the parent command. This is a terminal state.</p> </li> <li> <p>Canceled – The command was terminated before it was completed. This is a terminal state.</p> </li> <li> <p>Undeliverable – The command can't be delivered to the instance. The instance might not exist or might not be responding. Undeliverable invocations don't count against the parent command’s <code>MaxErrors</code> limit and don't contribute to whether the parent command status is <code>Success</code> or <code>Incomplete</code>. This is a terminal state.</p> </li> <li> <p>Terminated – The parent command exceeded its <code>MaxErrors</code> limit and subsequent command invocations were canceled by the system. This is a terminal state.</p> </li> </ul>",
-        "CommandPlugin$StatusDetails": "<p>A detailed status of the plugin execution. <code>StatusDetails</code> includes more information than <code>Status</code> because it includes states resulting from error and concurrency control parameters. <code>StatusDetails</code> can show different results than <code>Status</code>. For more information about these statuses, see <a href=\"http://docs.aws.amazon.com/AWSEC2/latest/UserGuide/monitor-commands.html\">Monitor Commands</a> (Linux) or <a href=\"http://docs.aws.amazon.com/AWSEC2/latest/WindowsGuide/monitor-commands.html\">Monitor Commands</a> (Windows). <code>StatusDetails</code> can be one of the following values:</p> <ul> <li> <p>Pending – The command has not been sent to the instance.</p> </li> <li> <p>In Progress – The command has been sent to the instance but has not reached a terminal state.</p> </li> <li> <p>Success – The execution of the command or plugin was successfully completed. This is a terminal state.</p> </li> <li> <p>Delivery Timed Out – The command was not delivered to the instance before the delivery timeout expired. Delivery timeouts do not count against the parent command’s <code>MaxErrors</code> limit, but they do contribute to whether the parent command status is <code>Success</code> or <code>Incomplete</code>. This is a terminal state.</p> </li> <li> <p>Execution Timed Out – Command execution started on the instance, but the execution was not complete before the execution timeout expired. Execution timeouts count against the <code>MaxErrors</code> limit of the parent command. This is a terminal state.</p> </li> <li> <p>Failed – The command was not successful on the instance. For a plugin, this indicates that the result code was not zero. For a command invocation, this indicates that the result code for one or more plugins was not zero. Invocation failures count against the <code>MaxErrors</code> limit of the parent command. This is a terminal state.</p> </li> <li> <p>Canceled – The command was terminated before it was completed. This is a terminal state.</p> </li> <li> <p>Undeliverable – The command can't be delivered to the instance. The instance might not exist, or it might not be responding. Undeliverable invocations don't count against the parent command’s <code>MaxErrors</code> limit, and they don't contribute to whether the parent command status is <code>Success</code> or <code>Incomplete</code>. This is a terminal state.</p> </li> <li> <p>Terminated – The parent command exceeded its <code>MaxErrors</code> limit and subsequent command invocations were canceled by the system. This is a terminal state.</p> </li> </ul>",
-        "GetCommandInvocationResult$StatusDetails": "<p>A detailed status of the command execution for an invocation. <code>StatusDetails</code> includes more information than <code>Status</code> because it includes states resulting from error and concurrency control parameters. <code>StatusDetails</code> can show different results than <code>Status</code>. For more information about these statuses, see <a href=\"http://docs.aws.amazon.com/AWSEC2/latest/UserGuide/monitor-commands.html\">Monitor Commands</a> (Linux) or <a href=\"http://docs.aws.amazon.com/AWSEC2/latest/WindowsGuide/monitor-commands.html\">Monitor Commands</a> (Windows). <code>StatusDetails</code> can be one of the following values: </p> <ul> <li> <p>Pending – The command has not been sent to the instance.</p> </li> <li> <p>In Progress – The command has been sent to the instance but has not reached a terminal state.</p> </li> <li> <p>Delayed – The system attempted to send the command to the target, but the target was not available. The instance might not be available because of network issues, the instance was stopped, etc. The system will try to deliver the command again.</p> </li> <li> <p>Success – The command or plugin was executed successfully. This is a terminal state.</p> </li> <li> <p>Delivery Timed Out – The command was not delivered to the instance before the delivery timeout expired. Delivery timeouts do not count against the parent command’s <code>MaxErrors</code> limit, but they do contribute to whether the parent command status is <code>Success</code> or <code>Incomplete</code>. This is a terminal state.</p> </li> <li> <p>Execution Timed Out – The command started to execute on the instance, but the execution was not complete before the timeout expired. Execution timeouts count against the <code>MaxErrors</code> limit of the parent command. This is a terminal state.</p> </li> <li> <p>Failed – The command wasn't executed successfully on the instance. For a plugin, this indicates that the result code was not zero. For a command invocation, this indicates that the result code for one or more plugins was not zero. Invocation failures count against the <code>MaxErrors</code> limit of the parent command. This is a terminal state.</p> </li> <li> <p>Canceled – The command was terminated before it was completed. This is a terminal state.</p> </li> <li> <p>Undeliverable – The command can't be delivered to the instance. The instance might not exist or might not be responding. Undeliverable invocations don't count against the parent command’s <code>MaxErrors</code> limit and don't contribute to whether the parent command status is <code>Success</code> or <code>Incomplete</code>. This is a terminal state.</p> </li> <li> <p>Terminated – The parent command exceeded its <code>MaxErrors</code> limit and subsequent command invocations were canceled by the system. This is a terminal state.</p> </li> </ul>"
-=======
         "Command$StatusDetails": "<p>A detailed status of the command execution. <code>StatusDetails</code> includes more information than <code>Status</code> because it includes states resulting from error and concurrency control parameters. <code>StatusDetails</code> can show different results than <code>Status</code>. For more information about these statuses, see <a href=\"http://docs.aws.amazon.com/systems-manager/latest/userguide/monitor-about-status.html\">Run Command Status</a>. <code>StatusDetails</code> can be one of the following values:</p> <ul> <li> <p>Pending – The command has not been sent to any instances.</p> </li> <li> <p>In Progress – The command has been sent to at least one instance but has not reached a final state on all instances.</p> </li> <li> <p>Success – The command successfully executed on all invocations. This is a terminal state.</p> </li> <li> <p>Delivery Timed Out – The value of <code>MaxErrors</code> or more command invocations shows a status of <code>Delivery Timed Out</code>. This is a terminal state.</p> </li> <li> <p>Execution Timed Out – The value of <code>MaxErrors</code> or more command invocations shows a status of <code>Execution Timed Out</code>. This is a terminal state.</p> </li> <li> <p>Failed – The value of <code>MaxErrors</code> or more command invocations shows a status of <code>Failed</code>. This is a terminal state.</p> </li> <li> <p>Incomplete – The command was attempted on all instances and one or more invocations does not have a value of <code>Success</code> but not enough invocations failed for the status to be <code>Failed</code>. This is a terminal state.</p> </li> <li> <p>Canceled – The command was terminated before it was completed. This is a terminal state.</p> </li> <li> <p>Rate Exceeded – The number of instances targeted by the command exceeded the account limit for pending invocations. The system has canceled the command before executing it on any instance. This is a terminal state.</p> </li> </ul>",
         "CommandInvocation$StatusDetails": "<p>A detailed status of the command execution for each invocation (each instance targeted by the command). <code>StatusDetails</code> includes more information than <code>Status</code> because it includes states resulting from error and concurrency control parameters. <code>StatusDetails</code> can show different results than <code>Status</code>. For more information about these statuses, see <a href=\"http://docs.aws.amazon.com/systems-manager/latest/userguide/monitor-about-status.html\">Run Command Status</a>. <code>StatusDetails</code> can be one of the following values:</p> <ul> <li> <p>Pending – The command has not been sent to the instance.</p> </li> <li> <p>In Progress – The command has been sent to the instance but has not reached a terminal state.</p> </li> <li> <p>Success – The execution of the command or plugin was successfully completed. This is a terminal state.</p> </li> <li> <p>Delivery Timed Out – The command was not delivered to the instance before the delivery timeout expired. Delivery timeouts do not count against the parent command’s <code>MaxErrors</code> limit, but they do contribute to whether the parent command status is <code>Success</code> or <code>Incomplete</code>. This is a terminal state.</p> </li> <li> <p>Execution Timed Out – Command execution started on the instance, but the execution was not complete before the execution timeout expired. Execution timeouts count against the <code>MaxErrors</code> limit of the parent command. This is a terminal state.</p> </li> <li> <p>Failed – The command was not successful on the instance. For a plugin, this indicates that the result code was not zero. For a command invocation, this indicates that the result code for one or more plugins was not zero. Invocation failures count against the <code>MaxErrors</code> limit of the parent command. This is a terminal state.</p> </li> <li> <p>Canceled – The command was terminated before it was completed. This is a terminal state.</p> </li> <li> <p>Undeliverable – The command can't be delivered to the instance. The instance might not exist or might not be responding. Undeliverable invocations don't count against the parent command’s <code>MaxErrors</code> limit and don't contribute to whether the parent command status is <code>Success</code> or <code>Incomplete</code>. This is a terminal state.</p> </li> <li> <p>Terminated – The parent command exceeded its <code>MaxErrors</code> limit and subsequent command invocations were canceled by the system. This is a terminal state.</p> </li> </ul>",
         "CommandPlugin$StatusDetails": "<p>A detailed status of the plugin execution. <code>StatusDetails</code> includes more information than <code>Status</code> because it includes states resulting from error and concurrency control parameters. <code>StatusDetails</code> can show different results than <code>Status</code>. For more information about these statuses, see <a href=\"http://docs.aws.amazon.com/systems-manager/latest/userguide/monitor-about-status.html\">Run Command Status</a>. <code>StatusDetails</code> can be one of the following values:</p> <ul> <li> <p>Pending – The command has not been sent to the instance.</p> </li> <li> <p>In Progress – The command has been sent to the instance but has not reached a terminal state.</p> </li> <li> <p>Success – The execution of the command or plugin was successfully completed. This is a terminal state.</p> </li> <li> <p>Delivery Timed Out – The command was not delivered to the instance before the delivery timeout expired. Delivery timeouts do not count against the parent command’s <code>MaxErrors</code> limit, but they do contribute to whether the parent command status is <code>Success</code> or <code>Incomplete</code>. This is a terminal state.</p> </li> <li> <p>Execution Timed Out – Command execution started on the instance, but the execution was not complete before the execution timeout expired. Execution timeouts count against the <code>MaxErrors</code> limit of the parent command. This is a terminal state.</p> </li> <li> <p>Failed – The command was not successful on the instance. For a plugin, this indicates that the result code was not zero. For a command invocation, this indicates that the result code for one or more plugins was not zero. Invocation failures count against the <code>MaxErrors</code> limit of the parent command. This is a terminal state.</p> </li> <li> <p>Canceled – The command was terminated before it was completed. This is a terminal state.</p> </li> <li> <p>Undeliverable – The command can't be delivered to the instance. The instance might not exist, or it might not be responding. Undeliverable invocations don't count against the parent command’s <code>MaxErrors</code> limit, and they don't contribute to whether the parent command status is <code>Success</code> or <code>Incomplete</code>. This is a terminal state.</p> </li> <li> <p>Terminated – The parent command exceeded its <code>MaxErrors</code> limit and subsequent command invocations were canceled by the system. This is a terminal state.</p> </li> </ul>",
         "GetCommandInvocationResult$StatusDetails": "<p>A detailed status of the command execution for an invocation. <code>StatusDetails</code> includes more information than <code>Status</code> because it includes states resulting from error and concurrency control parameters. <code>StatusDetails</code> can show different results than <code>Status</code>. For more information about these statuses, see <a href=\"http://docs.aws.amazon.com/systems-manager/latest/userguide/monitor-about-status.html\">Run Command Status</a>. <code>StatusDetails</code> can be one of the following values:</p> <ul> <li> <p>Pending – The command has not been sent to the instance.</p> </li> <li> <p>In Progress – The command has been sent to the instance but has not reached a terminal state.</p> </li> <li> <p>Delayed – The system attempted to send the command to the target, but the target was not available. The instance might not be available because of network issues, the instance was stopped, etc. The system will try to deliver the command again.</p> </li> <li> <p>Success – The command or plugin was executed successfully. This is a terminal state.</p> </li> <li> <p>Delivery Timed Out – The command was not delivered to the instance before the delivery timeout expired. Delivery timeouts do not count against the parent command’s <code>MaxErrors</code> limit, but they do contribute to whether the parent command status is <code>Success</code> or <code>Incomplete</code>. This is a terminal state.</p> </li> <li> <p>Execution Timed Out – The command started to execute on the instance, but the execution was not complete before the timeout expired. Execution timeouts count against the <code>MaxErrors</code> limit of the parent command. This is a terminal state.</p> </li> <li> <p>Failed – The command wasn't executed successfully on the instance. For a plugin, this indicates that the result code was not zero. For a command invocation, this indicates that the result code for one or more plugins was not zero. Invocation failures count against the <code>MaxErrors</code> limit of the parent command. This is a terminal state.</p> </li> <li> <p>Canceled – The command was terminated before it was completed. This is a terminal state.</p> </li> <li> <p>Undeliverable – The command can't be delivered to the instance. The instance might not exist or might not be responding. Undeliverable invocations don't count against the parent command’s <code>MaxErrors</code> limit and don't contribute to whether the parent command status is <code>Success</code> or <code>Incomplete</code>. This is a terminal state.</p> </li> <li> <p>Terminated – The parent command exceeded its <code>MaxErrors</code> limit and subsequent command invocations were canceled by the system. This is a terminal state.</p> </li> </ul>"
->>>>>>> 45247285
       }
     },
     "StatusMessage": {
@@ -5918,11 +3674,7 @@
         "InvalidActivation$Message": null,
         "InvalidActivationId$Message": null,
         "InvalidAutomationExecutionParametersException$Message": null,
-<<<<<<< HEAD
-        "InvalidDocument$Message": "<p>The SSM document does not exist or the document is not available to the user. This exception can be issued by CreateAssociation, CreateAssociationBatch, DeleteAssociation, DeleteDocument, DescribeAssociation, DescribeDocument, GetDocument, SendCommand, or UpdateAssociationStatus. </p>",
-=======
         "InvalidDocument$Message": "<p>The document does not exist or the document is not available to the user. This exception can be issued by CreateAssociation, CreateAssociationBatch, DeleteAssociation, DeleteDocument, DescribeAssociation, DescribeDocument, GetDocument, SendCommand, or UpdateAssociationStatus. </p>",
->>>>>>> 45247285
         "InvalidDocumentContent$Message": "<p>A description of the validation error.</p>",
         "InvalidDocumentOperation$Message": null,
         "InvalidDocumentSchemaVersion$Message": null,
@@ -5933,10 +3685,7 @@
         "InvalidInstanceInformationFilterValue$message": null,
         "InvalidItemContentException$Message": null,
         "InvalidKeyId$message": null,
-<<<<<<< HEAD
-=======
         "InvalidNextToken$Message": null,
->>>>>>> 45247285
         "InvalidNotificationConfig$Message": null,
         "InvalidParameters$Message": null,
         "InvalidPermissionType$Message": null,
@@ -5963,10 +3712,7 @@
         "StepExecution$Response": "<p>A message associated with the response code for an execution.</p>",
         "StepExecution$FailureMessage": "<p>If a step failed, this message explains why the execution failed.</p>",
         "StringList$member": null,
-<<<<<<< HEAD
-=======
         "TooManyUpdates$Message": null,
->>>>>>> 45247285
         "TotalSizeLimitExceededException$Message": null,
         "UnsupportedInventorySchemaVersionException$Message": null,
         "UnsupportedParameterType$message": null,
@@ -6014,11 +3760,7 @@
       }
     },
     "Target": {
-<<<<<<< HEAD
-      "base": "<p>An array of search criteria that targets instances using a <code>Key</code>;<code>Value</code> combination that you specify. <code>Targets</code> is required if you don't provide one or more instance IDs in the call.</p>",
-=======
       "base": "<p>An array of search criteria that targets instances using a <code>Key</code>,<code>Value</code> combination that you specify. <code>Targets</code> is required if you don't provide one or more instance IDs in the call.</p>",
->>>>>>> 45247285
       "refs": {
         "Targets$member": null
       }
@@ -6032,11 +3774,7 @@
     "TargetKey": {
       "base": null,
       "refs": {
-<<<<<<< HEAD
-        "Target$Key": "<p>User-defined criteria for sending commands that target instances that meet the criteria. <code>Key</code> can be <code>tag:&lt;Amazon EC2 tag&gt;</code> or <code>name:&lt;Amazon EC2 instance ID&gt;</code>. For example, <code>tag:ServerRole</code> or <code>name:0123456789012345</code>. For more information about how to send commands that target instances using <code>Key</code>;<code>Value</code> parameters, see <a href=\"http://docs.aws.amazon.com/AWSEC2/latest/UserGuide/run-command.html\">Executing a Command Using Amazon EC2 Run Command</a> (Linux) or <a href=\"http://docs.aws.amazon.com/AWSEC2/latest/WindowsGuide/run-command.html\">Executing a Command Using Amazon EC2 Run Command</a> (Windows).</p>"
-=======
         "Target$Key": "<p>User-defined criteria for sending commands that target instances that meet the criteria. <code>Key</code> can be <code>tag:&lt;Amazon EC2 tag&gt;</code> or <code>InstanceIds</code>. For more information about how to send commands that target instances using <code>Key</code>,<code>Value</code> parameters, see <a href=\"http://docs.aws.amazon.com/systems-manager/latest/userguide/run-command.html\">Executing a Command Using Systems Manager Run Command</a>.</p>"
->>>>>>> 45247285
       }
     },
     "TargetValue": {
@@ -6048,11 +3786,7 @@
     "TargetValues": {
       "base": null,
       "refs": {
-<<<<<<< HEAD
-        "Target$Values": "<p>User-defined criteria that maps to <code>Key</code>. For example, if you specified <code>tag:ServerRole</code>, you could specify <code>value:WebServer</code> to execute a command on instances that include Amazon EC2 tags of ServerRole;WebServer. For more information about how to send commands that target instances using <code>Key</code>;<code>Value</code> parameters, see <a href=\"http://docs.aws.amazon.com/AWSEC2/latest/UserGuide/run-command.html\">Executing a Command Using Amazon EC2 Run Command</a> (Linux) or <a href=\"http://docs.aws.amazon.com/AWSEC2/latest/WindowsGuide/run-command.html\">Executing a Command Using Amazon EC2 Run Command</a> (Windows).</p>"
-=======
         "Target$Values": "<p>User-defined criteria that maps to <code>Key</code>. For example, if you specified <code>tag:ServerRole</code>, you could specify <code>value:WebServer</code> to execute a command on instances that include Amazon EC2 tags of ServerRole,WebServer. For more information about how to send commands that target instances using <code>Key</code>,<code>Value</code> parameters, see <a href=\"http://docs.aws.amazon.com/systems-manager/latest/userguide/run-command.html\">Executing a Command Using Systems Manager Run Command</a>.</p>"
->>>>>>> 45247285
       }
     },
     "Targets": {
@@ -6060,22 +3794,14 @@
       "refs": {
         "Association$Targets": "<p>The instances targeted by the request to create an association. </p>",
         "AssociationDescription$Targets": "<p>The instances targeted by the request. </p>",
-<<<<<<< HEAD
-        "Command$Targets": "<p>An array of search criteria that targets instances using a <code>Key</code>;<code>Value</code> combination that you specify. <code>Targets</code> is required if you don't provide one or more instance IDs in the call.</p>",
-=======
         "Command$Targets": "<p>An array of search criteria that targets instances using a <code>Key</code>,<code>Value</code> combination that you specify. <code>Targets</code> is required if you don't provide one or more instance IDs in the call.</p>",
->>>>>>> 45247285
         "CreateAssociationBatchRequestEntry$Targets": "<p>The instances targeted by the request.</p>",
         "CreateAssociationRequest$Targets": "<p>The targets (either instances or tags) for the association. Instances are specified using Key=instanceids,Values=&lt;instanceid1&gt;,&lt;instanceid2&gt;. Tags are specified using Key=&lt;tag name&gt;,Values=&lt;tag value&gt;.</p>",
         "MaintenanceWindowTarget$Targets": "<p>The targets (either instances or tags). Instances are specified using Key=instanceids,Values=&lt;instanceid1&gt;,&lt;instanceid2&gt;. Tags are specified using Key=&lt;tag name&gt;,Values=&lt;tag value&gt;.</p>",
         "MaintenanceWindowTask$Targets": "<p>The targets (either instances or tags). Instances are specified using Key=instanceids,Values=&lt;instanceid1&gt;,&lt;instanceid2&gt;. Tags are specified using Key=&lt;tag name&gt;,Values=&lt;tag value&gt;.</p>",
         "RegisterTargetWithMaintenanceWindowRequest$Targets": "<p>The targets (either instances or tags). Instances are specified using Key=instanceids,Values=&lt;instanceid1&gt;,&lt;instanceid2&gt;. Tags are specified using Key=&lt;tag name&gt;,Values=&lt;tag value&gt;.</p>",
         "RegisterTaskWithMaintenanceWindowRequest$Targets": "<p>The targets (either instances or tags). Instances are specified using Key=instanceids,Values=&lt;instanceid1&gt;,&lt;instanceid2&gt;. Tags are specified using Key=&lt;tag name&gt;,Values=&lt;tag value&gt;.</p>",
-<<<<<<< HEAD
-        "SendCommandRequest$Targets": "<p>(Optional) An array of search criteria that targets instances using a <code>Key</code>;<code>Value</code> combination that you specify. <code>Targets</code> is required if you don't provide one or more instance IDs in the call. For more information about how to use <code>Targets</code>, see <a href=\"http://docs.aws.amazon.com/AWSEC2/latest/UserGuide/run-command.html\">Executing a Command Using Amazon EC2 Run Command</a> (Linux) or <a href=\"http://docs.aws.amazon.com/AWSEC2/latest/WindowsGuide/run-command.html\">Executing a Command Using Amazon EC2 Run Command</a> (Windows).</p>"
-=======
         "SendCommandRequest$Targets": "<p>(Optional) An array of search criteria that targets instances using a <code>Key</code>,<code>Value</code> combination that you specify. <code>Targets</code> is required if you don't provide one or more instance IDs in the call. For more information about how to use <code>Targets</code>, see <a href=\"http://docs.aws.amazon.com/systems-manager/latest/userguide/run-command.html\">Executing a Command Using Systems Manager Run Command</a>.</p>"
->>>>>>> 45247285
       }
     },
     "TimeoutSeconds": {
@@ -6111,16 +3837,6 @@
     },
     "UnsupportedPlatformType": {
       "base": "<p>The document does not support the platform type of the given instance ID(s). For example, you sent an document for a Windows instance to a Linux instance.</p>",
-      "refs": {
-      }
-    },
-    "UpdateAssociationRequest": {
-      "base": null,
-      "refs": {
-      }
-    },
-    "UpdateAssociationResult": {
-      "base": null,
       "refs": {
       }
     },
@@ -6206,24 +3922,6 @@
         "S3OutputUrl$OutputUrl": "<p>A URL for an Amazon S3 bucket where you want to store the results of this request.</p>"
       }
     },
-<<<<<<< HEAD
-    "VelocityConstraint": {
-      "base": null,
-      "refs": {
-        "Command$MaxConcurrency": "<p>The maximum number of instances that are allowed to execute the command at the same time. You can specify a number of instances, such as 10, or a percentage of instances, such as 10%. The default value is 50. For more information about how to use <code>MaxConcurrency</code>, see <a href=\"http://docs.aws.amazon.com/AWSEC2/latest/UserGuide/run-command.html\">Executing a Command Using Amazon EC2 Run Command</a> (Linux) or <a href=\"http://docs.aws.amazon.com/AWSEC2/latest/WindowsGuide/run-command.html\">Executing a Command Using Amazon EC2 Run Command</a> (Windows). </p>",
-        "Command$MaxErrors": "<p>The maximum number of errors allowed before the system stops sending the command to additional targets. You can specify a number of errors, such as 10, or a percentage or errors, such as 10%. The default value is 50. For more information about how to use <code>MaxErrors</code>, see <a href=\"http://docs.aws.amazon.com/AWSEC2/latest/UserGuide/run-command.html\">Executing a Command Using Amazon EC2 Run Command</a> (Linux) or <a href=\"http://docs.aws.amazon.com/AWSEC2/latest/WindowsGuide/run-command.html\">Executing a Command Using Amazon EC2 Run Command</a> (Windows).</p>",
-        "GetMaintenanceWindowExecutionTaskResult$MaxConcurrency": "<p>The defined maximum number of task executions that could be run in parallel.</p>",
-        "GetMaintenanceWindowExecutionTaskResult$MaxErrors": "<p>The defined maximum number of task execution errors allowed before scheduling of the task execution would have been stopped.</p>",
-        "MaintenanceWindowTask$MaxConcurrency": "<p>The maximum number of targets this task can be run for in parallel.</p>",
-        "MaintenanceWindowTask$MaxErrors": "<p>The maximum number of errors allowed before this task stops being scheduled.</p>",
-        "RegisterTaskWithMaintenanceWindowRequest$MaxConcurrency": "<p>The maximum number of targets this task can be run for in parallel.</p>",
-        "RegisterTaskWithMaintenanceWindowRequest$MaxErrors": "<p>The maximum number of errors allowed before this task stops being scheduled.</p>",
-        "SendCommandRequest$MaxConcurrency": "<p>(Optional) The maximum number of instances that are allowed to execute the command at the same time. You can specify a number such as “10” or a percentage such as “10%”. The default value is 50. For more information about how to use <code>MaxConcurrency</code>, see <a href=\"http://docs.aws.amazon.com/AWSEC2/latest/UserGuide/run-command.html\">Executing a Command Using Amazon EC2 Run Command</a> (Linux) or <a href=\"http://docs.aws.amazon.com/AWSEC2/latest/WindowsGuide/run-command.html\">Executing a Command Using Amazon EC2 Run Command</a> (Windows).</p>",
-        "SendCommandRequest$MaxErrors": "<p>The maximum number of errors allowed without the command failing. When the command fails one more time beyond the value of <code>MaxErrors</code>, the systems stops sending the command to additional targets. You can specify a number like “10” or a percentage like “10%”. The default value is 50. For more information about how to use <code>MaxErrors</code>, see <a href=\"http://docs.aws.amazon.com/AWSEC2/latest/UserGuide/run-command.html\">Executing a Command Using Amazon EC2 Run Command</a> (Linux) or <a href=\"http://docs.aws.amazon.com/AWSEC2/latest/WindowsGuide/run-command.html\">Executing a Command Using Amazon EC2 Run Command</a> (Windows).</p>"
-      }
-    },
-=======
->>>>>>> 45247285
     "Version": {
       "base": null,
       "refs": {
